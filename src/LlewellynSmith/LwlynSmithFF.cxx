//____________________________________________________________________________
/*
 Copyright (c) 2003-2015, GENIE Neutrino MC Generator Collaboration
 For the full text of the license visit http://copyright.genie-mc.org
 or see $GENIE/LICENSE

 Author: Costas Andreopoulos <costas.andreopoulos \at stfc.ac.uk>
         University of Liverpool & STFC Rutherford Appleton Lab 

 For the class documentation see the corresponding header file.

 Important revisions after version 2.0.0 :
 @ Sep 19, 2009 - CA
   Renamed LlewellynSmithModel -> LwlynSmithFF

*/
//____________________________________________________________________________

#include <TMath.h>

#include "Algorithm/AlgConfigPool.h"
#include "Algorithm/AlgFactory.h"
#include "ElFF/ELFormFactors.h"
#include "ElFF/ELFormFactorsModelI.h"
#include "ElFF/TransverseEnhancementFFModel.h"
#include "Conventions/Constants.h"
#include "LlewellynSmith/LwlynSmithFF.h"
#include "Messenger/Messenger.h"
#include "PDG/PDGLibrary.h"
#include "PDG/PDGCodes.h"

using namespace genie;
using namespace genie::constants;

//____________________________________________________________________________
LwlynSmithFF::LwlynSmithFF() :
QELFormFactorsModelI()
{

}
//____________________________________________________________________________
LwlynSmithFF::LwlynSmithFF(string name) :
QELFormFactorsModelI(name)
{

}
//____________________________________________________________________________
LwlynSmithFF::LwlynSmithFF(string name, string config) :
QELFormFactorsModelI(name, config)
{

}
//____________________________________________________________________________
LwlynSmithFF::~LwlynSmithFF()
{
  if (fCleanUpfElFFModel) {
    delete fElFFModel;
  }
<<<<<<< HEAD
=======
}
//____________________________________________________________________________
double LwlynSmithFF::StrangeF1V(const Interaction * interaction) const
{
  double f1p = this->F1P(interaction); 
  double f1n = this->F1N(interaction);
  double value = 0.;

  const XclsTag &      xcls       = interaction->ExclTag();
  int pdgc = xcls.StrangeHadronPdg();

  if (pdgc == kPdgSigmaM)        value = (f1p + 2 * f1n);
  else if (pdgc == kPdgLambda)   value = -kSqrt3 / kSqrt2 * f1p;
  else if (pdgc == kPdgSigma0)   value = kSqrt2 / 2 * (f1p + 2 * f1n);

  return value;
}
//____________________________________________________________________________
double LwlynSmithFF::StrangexiF2V(const Interaction * interaction) const
{
  const XclsTag &      xcls       = interaction->ExclTag();
  int pdgc = xcls.StrangeHadronPdg();
  
  double f2p = this->F2P(interaction);
  double f2n = this->F2N(interaction);
  double MH = PDGLibrary::Instance()->Find(pdgc)->Mass();  
  const InitialState & init_state = interaction->InitState();
  double MN   = init_state.Tgt().HitNucMass();
  double value = 0.;

  if (pdgc == kPdgSigmaM)      
    value = (fMuP * f2p +  fMuN * f2n)* 2 * MN / (MN + MH);
  else if (pdgc == kPdgLambda) 
    value = (-kSqrt3 / kSqrt2 * fMuP * f2p) * 2 * MN / (MN + MH);
  else if (pdgc == kPdgSigma0) 
    value = kSqrt2 / 2 * (fMuP * f2p + fMuN * f2n) * 2 * MN / (MN + MH);

  return value;
}

//____________________________________________________________________________
double LwlynSmithFF::StrangeFA(const Interaction * interaction) const
{

  const XclsTag &      xcls       = interaction->ExclTag();
  int pdgc = xcls.StrangeHadronPdg();
  double value = 0.;

  if (pdgc == kPdgSigmaM)       value =  -1 * (1 - 2 * fFDratio);
  else if (pdgc == kPdgLambda)  value =  -1 / kSqrt6 * (1 + 2 * fFDratio);
  else if (pdgc == kPdgSigma0)  value =  -1 * kSqrt2 / 2 * (1 - 2 * fFDratio);

  return value;
}
//____________________________________________________________________________
double LwlynSmithFF::F1P(const Interaction * interaction) const
{ 
  fELFF.Calculate(interaction);
  double t   = this->tau(interaction);
  double T   = 1 / (1 - t);
  return T * (fELFF.Gep() - t * fELFF.Gmp());
}
//____________________________________________________________________________
double LwlynSmithFF::F2P(const Interaction * interaction) const
{
  fELFF.Calculate(interaction);
  double t   = this->tau(interaction);
  double T   = 1 / (1 - t);
  return T * (fELFF.Gmp() - fELFF.Gep());
}
//____________________________________________________________________________
double LwlynSmithFF::F1N(const Interaction * interaction) const
{
  fELFF.Calculate(interaction);
  double t   = this->tau(interaction);
  double T   = 1 / (1 - t);
  return T * (fELFF.Gen() - t * fELFF.Gmn());
}
//____________________________________________________________________________
double LwlynSmithFF::F2N(const Interaction * interaction) const
{
  fELFF.Calculate(interaction);
  double t   = this->tau(interaction);
  double T   = 1 / (1 - t);
  return T * (fELFF.Gmn() - fELFF.Gen());
>>>>>>> 5b3253a2
}
//____________________________________________________________________________
double LwlynSmithFF::F1V(const Interaction * interaction) const
{
  double t   = this->tau(interaction);
  double gve = this->GVE(interaction);
  double gvm = this->GVM(interaction);

  double F1V = (gve - t*gvm) / (1-t);
  return F1V;
}
//____________________________________________________________________________
double LwlynSmithFF::xiF2V(const Interaction * interaction) const
{
  double t   = this->tau(interaction);
  double gve = this->GVE(interaction);
  double gvm = this->GVM(interaction);

  double xiF2V = (gvm-gve) / (1-t);
  return xiF2V;
}
//____________________________________________________________________________
double LwlynSmithFF::FA(const Interaction * interaction) const
{
  // get scattering parameters
  const Kinematics & kine = interaction->Kine();
  double q2 = kine.q2();

  // calculate FA(q2)
  double dn = TMath::Power(1.-q2/fMa2, 2);
  double FA = fFA0/dn;
  return FA;
}
//____________________________________________________________________________
double LwlynSmithFF::Fp(const Interaction * interaction) const
{
  // get momentum transfer
  const Kinematics & kine = interaction->Kine();
  double q2 = kine.q2();

  // get struck nucleon mass & set pion mass
  const InitialState & init_state = interaction->InitState();
  double MN   = init_state.Tgt().HitNucMass();
  double MN2  = TMath::Power(MN, 2);
  double Mpi  = kPionMass;
  double Mpi2 = TMath::Power(Mpi, 2);

  // calculate FA
  double fa = this->FA(interaction);

  // calculate Fp
  double Fp = 2. * MN2 * fa/(Mpi2-q2);
  return Fp;
}
//____________________________________________________________________________
void LwlynSmithFF::Configure(const Registry & config)
{
  Algorithm::Configure(config);
  this->LoadConfig();
}
//____________________________________________________________________________
void LwlynSmithFF::Configure(string config)
{
  Algorithm::Configure(config);
  this->LoadConfig();
}
//____________________________________________________________________________
void LwlynSmithFF::LoadConfig(void)
{
// Load configuration data from its configuration Registry (or global defaults)
// to private data members
	
  fElFFModel = 0;

  AlgConfigPool * confp = AlgConfigPool::Instance();
  Registry * gc = confp->GlobalParameterList();

  // load elastic form factors model
  RgAlg form_factors_model = fConfig->GetAlgDef(
                 "ElasticFormFactorsModel", gc->GetAlg("ElasticFormFactorsModel"));
  fElFFModel =  dynamic_cast<const ELFormFactorsModelI *> (
                                          this->SubAlg("ElasticFormFactorsModel"));
  assert(fElFFModel);
  fCleanUpfElFFModel = false;
  if(gc->GetBoolDef("UseElFFTransverseEnhancement", false)) {
    const ELFormFactorsModelI* sub_alg = fElFFModel;
    RgAlg transverse_enhancement = gc->GetAlg("TransverseEnhancement");
    fElFFModel = dynamic_cast<const ELFormFactorsModelI *> (
        AlgFactory::Instance()->AdoptAlgorithm(
            transverse_enhancement.name, transverse_enhancement.config));
    dynamic_cast<const TransverseEnhancementFFModel*>(fElFFModel)->SetElFFBaseModel(
        sub_alg);
    fCleanUpfElFFModel = true;
  }

  fELFF.SetModel(fElFFModel);  

  // axial mass and Fa(q2=0)
  fMa  = fConfig->GetDoubleDef("Ma",  gc->GetDouble("QEL-Ma"));  // Axial mass
  fFA0 = fConfig->GetDoubleDef("FA0", gc->GetDouble("QEL-FA0")); // FA(q2=0)

  fMa2 = TMath::Power(fMa,2);

  // anomalous magnetic moments
  fMuP = fConfig->GetDoubleDef("MuP", gc->GetDouble("AnomMagnMoment-P"));
  fMuN = fConfig->GetDoubleDef("MuN", gc->GetDouble("AnomMagnMoment-N"));

  // weinberg angle
  double thw = fConfig->GetDoubleDef(
                          "WeinbergAngle", gc->GetDouble("WeinbergAngle"));
  fSin28w  = TMath::Power(TMath::Sin(thw), 2);
  fFDratio = 0.58;  
}
//____________________________________________________________________________
double LwlynSmithFF::tau(const Interaction * interaction) const
{
// computes q^2 / (4 * MNucl^2)

  //-- get kinematics & initial state parameters
  const Kinematics &   kinematics = interaction->Kine();
  const InitialState & init_state = interaction->InitState();
  double q2     = kinematics.q2();
  double Mnucl  = init_state.Tgt().HitNucMass();
  double Mnucl2 = TMath::Power(Mnucl, 2);

  //-- calculate q^2 / (4*Mnuc^2)
  return q2/(4*Mnucl2);
}
//____________________________________________________________________________
double LwlynSmithFF::GVE(const Interaction * interaction) const
{
  //-- compute GVE using CVC

  fELFF.Calculate(interaction);
  double gve = fELFF.Gep() - fELFF.Gen();
  return gve;
}
//____________________________________________________________________________
double LwlynSmithFF::GVM(const Interaction * interaction) const
{
  //-- compute GVM using CVC

  fELFF.Calculate(interaction);
  double gvm = fELFF.Gmp() - fELFF.Gmn();
  return gvm;
}
//____________________________________________________________________________
<|MERGE_RESOLUTION|>--- conflicted
+++ resolved
@@ -56,8 +56,6 @@
   if (fCleanUpfElFFModel) {
     delete fElFFModel;
   }
-<<<<<<< HEAD
-=======
 }
 //____________________________________________________________________________
 double LwlynSmithFF::StrangeF1V(const Interaction * interaction) const
@@ -143,7 +141,6 @@
   double t   = this->tau(interaction);
   double T   = 1 / (1 - t);
   return T * (fELFF.Gmn() - fELFF.Gen());
->>>>>>> 5b3253a2
 }
 //____________________________________________________________________________
 double LwlynSmithFF::F1V(const Interaction * interaction) const
