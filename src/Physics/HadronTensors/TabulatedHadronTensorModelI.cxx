//____________________________________________________________________________
/*
 Copyright (c) 2003-2023, The GENIE Collaboration
 For the full text of the license visit http://copyright.genie-mc.org
 or see $GENIE/LICENSE

 Author: Steven Gardiner <gardiner \at fnal.gov>
         Liang Liu <liangliu \at fnal.gov>
         Fermi National Accelerator Laboratory

 For the class documentation see the corresponding header file.

*/
//____________________________________________________________________________

// standard library includes
#include <cstdlib>
#include <fstream>
#include <string>

// GENIE includes
#include "Framework/Messenger/Messenger.h"
#include "Physics/HadronTensors/TabulatedHadronTensorModelI.h"
#include "Physics/HadronTensors/TabulatedLabFrameHadronTensor.h"
#include "Physics/HadronTensors/HadronTensorI.h"
#include "Framework/Utils/StringUtils.h"
#include "Framework/Utils/XmlParserUtils.h"

namespace {

  /// Converts a string to a genie::HadronTensorType_t value. If the string
  /// does not correspond to a valid tensor type, kHT_Undefined
  /// is returned, and the ok flag is set to false
  genie::HadronTensorType_t string_to_tensor_type(const std::string& str,
    bool& ok)
  {
    if (str == "MEC_FullAll") return genie::kHT_MEC_FullAll;
    else if (str == "MEC_Fullpn")
      return genie::kHT_MEC_Fullpn;
    else if (str == "MEC_DeltaAll")
      return genie::kHT_MEC_DeltaAll;
    else if (str == "MEC_Deltapn")
      return genie::kHT_MEC_Deltapn;
    else if (str == "MEC_EM")
      return genie::kHT_MEC_EM;
    else if (str == "MEC_EM_pn")
        return genie::kHT_MEC_EM_pn;
    else if (str == "MEC_EM_pp")
        return genie::kHT_MEC_EM_pp;
    else if (str == "MEC_EM_wImag")
      return genie::kHT_MEC_EM_wImag;
<<<<<<< HEAD
=======
    else if (str == "QE_EM")
      return genie::kHT_QE_EM;
>>>>>>> d43b421d
    else if (str == "QE_EM_proton")
      return genie::kHT_QE_EM_proton;
    else if (str == "QE_EM_neutron")
      return genie::kHT_QE_EM_neutron;
    else if (str == "MEC_FullAll_Param")
      return genie::kHT_MEC_FullAll_Param;
    else if (str == "MEC_FullAll_wImag")
      return genie::kHT_MEC_FullAll_wImag;
    else if (str == "QE_Full")
      return genie::kHT_QE_Full;

    else if (str == "QE_CRPA_Low")
      return genie::kHT_QE_CRPA_Low;
    else if (str == "QE_CRPA_Medium")
      return genie::kHT_QE_CRPA_Medium;
    else if (str == "QE_CRPA_High")
      return genie::kHT_QE_CRPA_High;

    else if (str == "QE_CRPA_anu_Low")
      return genie::kHT_QE_CRPA_anu_Low;
    else if (str == "QE_CRPA_anu_Medium")
      return genie::kHT_QE_CRPA_anu_Medium;
    else if (str == "QE_CRPA_anu_High")
      return genie::kHT_QE_CRPA_anu_High;

    else if (str == "QE_HF_Low")
      return genie::kHT_QE_HF_Low;
    else if (str == "QE_HF_Medium")
      return genie::kHT_QE_HF_Medium;
    else if (str == "QE_HF_High")
      return genie::kHT_QE_HF_High;

    else if (str == "QE_HF_anu_Low")
      return genie::kHT_QE_HF_anu_Low;
    else if (str == "QE_HF_anu_Medium")
      return genie::kHT_QE_HF_anu_Medium;
    else if (str == "QE_HF_anu_High")
      return genie::kHT_QE_HF_anu_High;


    else if (str == "QE_CRPAPW_Low")
      return genie::kHT_QE_CRPAPW_Low;
    else if (str == "QE_CRPAPW_Medium")
      return genie::kHT_QE_CRPAPW_Medium;
    else if (str == "QE_CRPAPW_High")
      return genie::kHT_QE_CRPAPW_High;

    else if (str == "QE_CRPAPW_anu_Low")
      return genie::kHT_QE_CRPAPW_anu_Low;
    else if (str == "QE_CRPAPW_anu_Medium")
      return genie::kHT_QE_CRPAPW_anu_Medium;
    else if (str == "QE_CRPAPW_anu_High")
      return genie::kHT_QE_CRPAPW_anu_High;

    else if (str == "QE_HFPW_Low")
      return genie::kHT_QE_HFPW_Low;
    else if (str == "QE_HFPW_Medium")
      return genie::kHT_QE_HFPW_Medium;
    else if (str == "QE_HFPW_High")
      return genie::kHT_QE_HFPW_High;

    else if (str == "QE_HFPW_anu_Low")
      return genie::kHT_QE_HFPW_anu_Low;
    else if (str == "QE_HFPW_anu_Medium")
      return genie::kHT_QE_HFPW_anu_Medium;
    else if (str == "QE_HFPW_anu_High")
      return genie::kHT_QE_HFPW_anu_High;

    else if (str == "QE_SuSABlend")
      return genie::kHT_QE_SuSABlend;
    else if (str == "QE_SuSABlend_anu")
      return genie::kHT_QE_SuSABlend_anu;

    else {
      ok = false;
      return genie::kHT_Undefined;
    }
  }

  /// Converts a genie::HadronTensorType_t value to a string
  std::string tensor_type_to_string(genie::HadronTensorType_t htt)
  {
    if ( htt == genie::kHT_MEC_FullAll ) return "MEC_FullAll";
    else if ( htt == genie::kHT_MEC_Fullpn ) return "MEC_Fullpn";
    else if ( htt == genie::kHT_MEC_DeltaAll ) return "MEC_DeltaAll";
    else if ( htt == genie::kHT_MEC_Deltapn ) return "MEC_Deltapn";
    else if ( htt == genie::kHT_MEC_EM ) return "MEC_EM";
    else if ( htt == genie::kHT_MEC_EM_pn ) return "MEC_EM_pn";
    else if ( htt == genie::kHT_MEC_EM_pp ) return "MEC_EM_pp";
    else if ( htt == genie::kHT_MEC_EM_wImag ) return "MEC_EM_wImag";
<<<<<<< HEAD
=======
    else if ( htt == genie::kHT_QE_EM ) return "QE_EM";
>>>>>>> d43b421d
    else if ( htt == genie::kHT_QE_EM_proton ) return "QE_EM_proton";
    else if ( htt == genie::kHT_QE_EM_neutron ) return "QE_EM_neutron";
    else if ( htt == genie::kHT_MEC_FullAll_Param ) return "MEC_FullAll_Param";
    else if ( htt == genie::kHT_MEC_FullAll_wImag ) return "MEC_FullAll_wImag";
    else if ( htt == genie::kHT_QE_Full ) return "QE_Full";

    else if ( htt == genie::kHT_QE_CRPA_Low ) return "QE_CRPA_Low";
    else if ( htt == genie::kHT_QE_CRPA_Medium ) return "QE_CRPA_Medium";
    else if ( htt == genie::kHT_QE_CRPA_High ) return "QE_CRPA_High";

    else if ( htt == genie::kHT_QE_CRPA_anu_Low ) return "QE_CRPA_anu_Low";
    else if ( htt == genie::kHT_QE_CRPA_anu_Medium ) return "QE_CRPA_anu_Medium";
    else if ( htt == genie::kHT_QE_CRPA_anu_High ) return "QE_CRPA_anu_High";

    else if ( htt == genie::kHT_QE_HF_Low ) return "QE_HF_Low";
    else if ( htt == genie::kHT_QE_HF_Medium ) return "QE_HF_Medium";
    else if ( htt == genie::kHT_QE_HF_High ) return "QE_HF_High";

    else if ( htt == genie::kHT_QE_HF_anu_Low ) return "QE_HF_anu_Low";
    else if ( htt == genie::kHT_QE_HF_anu_Medium ) return "QE_HF_anu_Medium";
    else if ( htt == genie::kHT_QE_HF_anu_High ) return "QE_HF_anu_High";

    else if ( htt == genie::kHT_QE_CRPAPW_Low ) return "QE_CRPAPW_Low";
    else if ( htt == genie::kHT_QE_CRPAPW_Medium ) return "QE_CRPAPW_Medium";
    else if ( htt == genie::kHT_QE_CRPAPW_High ) return "QE_CRPAPW_High";

    else if ( htt == genie::kHT_QE_CRPAPW_anu_Low ) return "QE_CRPAPW_anu_Low";
    else if ( htt == genie::kHT_QE_CRPAPW_anu_Medium ) return "QE_CRPAPW_anu_Medium";
    else if ( htt == genie::kHT_QE_CRPAPW_anu_High ) return "QE_CRPAPW_anu_High";

    else if ( htt == genie::kHT_QE_HFPW_Low ) return "QE_HFPW_Low";
    else if ( htt == genie::kHT_QE_HFPW_Medium ) return "QE_HFPW_Medium";
    else if ( htt == genie::kHT_QE_HFPW_High ) return "QE_HFPW_High";

    else if ( htt == genie::kHT_QE_HFPW_anu_Low ) return "QE_HFPW_anu_Low";
    else if ( htt == genie::kHT_QE_HFPW_anu_Medium ) return "QE_HFPW_anu_Medium";
    else if ( htt == genie::kHT_QE_HFPW_anu_High ) return "QE_HFPW_anu_High";

    else if ( htt == genie::kHT_QE_SuSABlend ) return "QE_SuSABlend";
    else if ( htt == genie::kHT_QE_SuSABlend_anu ) return "QE_SuSABlend_anu";

    else return "Undefined";
  }

  /// Returns true if a given file exists and is accessible, or false otherwise
  bool file_exists(const std::string& file_name) {
    return std::ifstream(file_name.c_str()).good();
  }

}

//____________________________________________________________________________
genie::TabulatedHadronTensorModelI::TabulatedHadronTensorModelI()
  : genie::HadronTensorModelI()
{

}

//____________________________________________________________________________
genie::TabulatedHadronTensorModelI::TabulatedHadronTensorModelI(std::string name)
  : genie::HadronTensorModelI( name )
{

}

//____________________________________________________________________________
genie::TabulatedHadronTensorModelI::TabulatedHadronTensorModelI(std::string name,
  std::string config) : genie::HadronTensorModelI(name, config)
{

}

//____________________________________________________________________________
void genie::TabulatedHadronTensorModelI::Configure(const Registry& config)
{
  HadronTensorModelI::Configure( config );
  this->LoadConfig();
}
//____________________________________________________________________________
void genie::TabulatedHadronTensorModelI::Configure(std::string config)
{
  HadronTensorModelI::Configure( config );
  this->LoadConfig();
}
//____________________________________________________________________________
void genie::TabulatedHadronTensorModelI::LoadConfig(void)
{
  GetParamDef( "WarnIfMissing", fWarnIfMissing, true );

  // Either a data path relative to the root GENIE folder
  // or an absolute path can be used. Find out which
  // option was chosen.
  std::string path_type;
  GetParamDef( "DataPathType", path_type, std::string("relative") );

  // Right now, there can only be a single data path
  // specified. We use a vector of paths to allow for
  // easy expansion later.
  std::string data_path;
  GetParam( "DataPath", data_path );

  // Convert the relative path to an absolute one if needed
  if ( path_type == "relative" ) {
    data_path = std::string( gSystem->Getenv("GENIE") ) + '/' + data_path;
  }

  fDataPaths.push_back( data_path );
}

//____________________________________________________________________________
genie::TabulatedHadronTensorModelI::~TabulatedHadronTensorModelI()
{
  std::map< HadronTensorID, HadronTensorI* >::iterator it;
  for (it = fTensors.begin(); it != fTensors.end(); ++it) {
    HadronTensorI* t = it->second;
    if ( t ) delete t;
  }
  fTensors.clear();
}
//____________________________________________________________________________
const genie::HadronTensorI* genie::TabulatedHadronTensorModelI::GetTensor(
  int tensor_pdg, genie::HadronTensorType_t type) const
{
  HadronTensorID temp_id(tensor_pdg, type);

  // First check to see if the hadron tensor object already exists in memory.
  // If it does, return the existing object.
  if ( fTensors.count(temp_id) ) return fTensors.find(temp_id)->second;

  // If not, try to create it
  const HadronTensorI* ht = this->BuildTensor( temp_id );

  if ( !ht && fWarnIfMissing ) {
    LOG("TabulatedHadronTensorModelI", pWARN) << "Unable to create a hadron tensor"
      << " for target pdg = " << temp_id.target_pdg
      << " and hadron tensor type " << temp_id.type;
  }

  return ht;
}

//____________________________________________________________________________
std::string genie::TabulatedHadronTensorModelI::FindTensorTableFile(
  const std::string& basename, bool& ok) const
{
  for (size_t p = 0; p < fDataPaths.size(); ++p) {
    const std::string& path = fDataPaths.at( p );
    std::string full_name = path + '/' + basename;
    if ( file_exists(full_name) ) return full_name;
  }

  // A matching file could not be found
  ok = false;
  return std::string();
}

//____________________________________________________________________________
const genie::HadronTensorI* genie::TabulatedHadronTensorModelI::BuildTensor(
  const HadronTensorID& tensor_id) const
{
  bool tensor_ok = true;

  std::string tensor_file_basename = this->GetTensorFileBasename( tensor_id );

  // Tensor values are represented using a 2D grid that is stored in a data
  // file. Get the full path to the file, or an empty string if it could not
  // be found. Also set the tensor_ok flag to false if the file could not be
  // found.
  std::string full_file_name = FindTensorTableFile(tensor_file_basename,
    tensor_ok);

  if ( tensor_ok ) {

    // Create the new hadron tensor object
    LOG("TabulatedHadronTensorModelI", pINFO) << "Loading the hadron"
      << " tensor data file " << full_file_name;

    genie::HadronTensorI* temp_ptr = this->ParseTensorFile( full_file_name );

    // Place a pointer to it in the map of loaded tensor objects for easy
    // retrieval.
    /// \todo Switch to using std::unique_ptr here for easy cleanup
    /// once C++11 features are allowed in GENIE
    fTensors[tensor_id] = temp_ptr;

    // Return a pointer to the newly-created hadron tensor object
    return temp_ptr;
  }

  else {
    // If we couldn't make the hadron tensor, store a nullptr to avoid
    // unsuccessful repeat attempts. These can otherwise slow things down
    // for no good reason.
    fTensors[tensor_id] = NULL;

    if ( fWarnIfMissing ) {
      LOG("TabulatedHadronTensorModelI", pERROR) << "The hadron tensor data file \""
        << full_file_name << "\" requested for target pdg = "
        << tensor_id.target_pdg << " and hadron tensor type "
        << tensor_id.type << " could not be found.";
    }
  }

  // If there was a problem, return a null pointer
  return NULL;
}

//____________________________________________________________________________
std::string genie::TabulatedHadronTensorModelI::GetTensorFileBasename(
  const HadronTensorID& ht_id ) const
{

  std::string tgt_string;
  std::stringstream ss;
  ss <<  ht_id.target_pdg;
  tgt_string = ss.str();

  RgKey key = tensor_type_to_string( ht_id.type ) + "@Pdg="
    + tgt_string;

  std::string basename;
  GetParamDef( key, basename, std::string("TENSOR_FILE_NOT_FOUND") );

  return basename;
}<|MERGE_RESOLUTION|>--- conflicted
+++ resolved
@@ -49,11 +49,8 @@
         return genie::kHT_MEC_EM_pp;
     else if (str == "MEC_EM_wImag")
       return genie::kHT_MEC_EM_wImag;
-<<<<<<< HEAD
-=======
     else if (str == "QE_EM")
       return genie::kHT_QE_EM;
->>>>>>> d43b421d
     else if (str == "QE_EM_proton")
       return genie::kHT_QE_EM_proton;
     else if (str == "QE_EM_neutron")
@@ -144,10 +141,7 @@
     else if ( htt == genie::kHT_MEC_EM_pn ) return "MEC_EM_pn";
     else if ( htt == genie::kHT_MEC_EM_pp ) return "MEC_EM_pp";
     else if ( htt == genie::kHT_MEC_EM_wImag ) return "MEC_EM_wImag";
-<<<<<<< HEAD
-=======
     else if ( htt == genie::kHT_QE_EM ) return "QE_EM";
->>>>>>> d43b421d
     else if ( htt == genie::kHT_QE_EM_proton ) return "QE_EM_proton";
     else if ( htt == genie::kHT_QE_EM_neutron ) return "QE_EM_neutron";
     else if ( htt == genie::kHT_MEC_FullAll_Param ) return "MEC_FullAll_Param";
