--- conflicted
+++ resolved
@@ -391,10 +391,4 @@
 		      mom,-1,-1,-1,
 		      nucl_p4, vtx ) ;
 
-<<<<<<< HEAD
-}
-=======
-  evrec->AddParticle(pion_pdgc,kIStStableFinalState, mom,-1,-1,-1,
-                     ppi3.Px(), ppi3.Py(),ppi3.Pz(),Epi, vtx.X(), vtx.Y(), vtx.Z(), vtx.T());
-}
->>>>>>> ff323523
+}