--- conflicted
+++ resolved
@@ -95,15 +95,8 @@
 
   double xsec = 0;
   if (fSplitIntegral) {
-<<<<<<< HEAD
-    
     utils::gsl::dXSec_dElep_AR_pion func(model, interaction, fGSLIntgType, fGSLRelTol, fGSLMaxEval);
     
-=======
-    utils::gsl::dXSec_dElep_AR * func =
-      new utils::gsl::dXSec_dElep_AR(model, interaction, fGSLIntgType, fGSLRelTol, fGSLMaxEval);
-
->>>>>>> ff323523
     //~ ROOT::Math::IntegrationOneDim::Type ig_type = ROOT::Math::IntegrationOneDim::kNONADAPTIVE;
     ROOT::Math::IntegrationOneDim::Type ig_type = ROOT::Math::IntegrationOneDim::kADAPTIVE;
 
@@ -111,13 +104,9 @@
     int size = 1000;  // Max number of subintervals, won't reach nearly this.
     int rule = 2; // See https://www.gnu.org/software/gsl/manual/gsl-ref_17.html#SEC283
                   // Rule 2 is 21 points min
-<<<<<<< HEAD
+
     ROOT::Math::Integrator ig( func,ig_type,abstol,fGSLRelTol,size,rule);
     
-=======
-    ROOT::Math::Integrator ig(*func,ig_type,abstol,fGSLRelTol,size,rule);
-
->>>>>>> ff323523
     xsec = ig.Integral(Elep_min, Elep_max) * (1E-38 * units::cm2);
   }
   else {
