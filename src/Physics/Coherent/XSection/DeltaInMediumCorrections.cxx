//____________________________________________________________________________
/*
 Copyright (c) 2003-2019, The GENIE Collaboration
 For the full text of the license visit http://copyright.genie-mc.org
 or see $GENIE/LICENSE

 Author: Marco Roda

 For the class documentation see the corresponding header file.

*/
//____________________________________________________________________________

#include <cmath>
#include <complex>
#include <TMath.h>

#include "Physics/Coherent/XSection/DeltaInMediumCorrections.h"
#include "Physics/NuclearState/FermiMomentumTablePool.h"


#include "Framework/Messenger/Messenger.h"

#include "Framework/Conventions/Constants.h"
#include "Framework/Conventions/Units.h"
#include "Framework/ParticleData/PDGCodes.h"

#include "Framework/Utils/StringUtils.h" 

using namespace genie;


//____________________________________________________________________________
DeltaInMediumCorrections::DeltaInMediumCorrections() : 
  Algorithm("genie::DeltaInMediumCorrections")
{

}
//____________________________________________________________________________
DeltaInMediumCorrections::DeltaInMediumCorrections(string config) :
  Algorithm("genie::DeltaInMediumCorrections", config)
{

}
//____________________________________________________________________________
DeltaInMediumCorrections::~DeltaInMediumCorrections()
{

}
//____________________________________________________________________________
double DeltaInMediumCorrections::FermiMomentum( int nucleus_pdg, int nucleon_pdg ) const {
  
  double kf = fKFTable->FindClosestKF(nucleus_pdg, nucleon_pdg);
  return kf ;

}
double DeltaInMediumCorrections::FermiMomentum( int nucleus_pdg ) const {
  // Invert avg. nucleus density to obtain avg. Fermi momentum for consistency.
  return pow( ( 3*constants::kPi2*AverageDensity( nucleus_pdg ) / 2 ), 1./3.) ;
}
//____________________________________________________________________________
double DeltaInMediumCorrections::AverageDensity( int nucleus_pdg, int nucleon_pdg ) const {
  
  double rho = std::pow( FermiMomentum( nucleus_pdg, nucleon_pdg ), 3 ) * 2. / ( 3 * constants::kPi2 );
  return rho ;

}
//____________________________________________________________________________
double DeltaInMediumCorrections::AverageDensity( int nucleus_pdg ) const {
  
  // this is the average density between proton and neutron matters
  std::array<int,2> pdgs = { kPdgProton, kPdgNeutron} ;
  double rho = 0. ;
  for ( auto pdg : pdgs ) {
    rho += AverageDensity( nucleus_pdg, pdg ) ;
  }
  
  rho /= pdgs.size() ;

  return rho ;
  
}
//____________________________________________________________________________
double DeltaInMediumCorrections::Sigma( int nucleus_pdg ) const {

  // TODO verify there isn't an extra factor of 1/2 in Sigma compared to slides
  double sigma = -0.5 * fDeltaV0 * AverageDensity( nucleus_pdg ) / fRho0 ; 
  return sigma ; 
}
//____________________________________________________________________________
double DeltaInMediumCorrections::Gamma_vacuum( double p2 ) const {

  double mn     = constants::kNucleonMass ;
  double mpi    = constants::kPionMass ;

  double p      = sqrt(p2) ;
  double Gamma  = 0.0 ;

  double qcm = sqrt(p2*p2 + pow(mpi,4) + pow(mn,4) - 2.0*p2*mpi*mpi - 2.0*mpi*mpi*mn*mn - 2.0*p2*mn*mn) / (2.0 * p) ;

  if(p2 > (mn + mpi)*(mn + mpi)) {
    Gamma = 1.0 / ( 6.0*constants::kPi ) * ( fDeltaNCoupling/mpi )*( fDeltaNCoupling/mpi )*mn / p*pow(qcm, 3) ;
  }

  return Gamma;
}
//____________________________________________________________________________
double DeltaInMediumCorrections::I_series( double q ) const {

  double I = 1.0;

  if (q != 0) {
    if (q > 1.0) I += -2.0 / (5.0 * q * q) + 9.0 / ( 35.0 * pow(q, 4) ) - 2.0 / ( 21.0 * pow(q, 6) ) ;
    else if (q < 1.0) I += 34.0 / ( 35.0 * q) - 22.0 / (105.0 * q * q * q) - 1.0 ;
  }

  return I;
}
//____________________________________________________________________________
double DeltaInMediumCorrections::Gamma_tilde( double p2, int nucleus_pdg ) const {

  double mn  = constants::kNucleonMass ;
  double mpi = constants::kPionMass ;

  double qcm = sqrt(p2*p2 + pow(mpi,4) + pow(mn,4) - 2.0*p2*mpi*mpi - 2.0*mpi*mpi*mn*mn - 2.0*p2*mn*mn) / ( 2.0 * sqrt(p2) ) ;
  double q_tilde = qcm / FermiMomentum(nucleus_pdg) ;

  return Gamma_vacuum(p2) * I_series(q_tilde);
}
//____________________________________________________________________________
std::complex<double> DeltaInMediumCorrections::AverageDirectPropagator( double p2, int nucleus_pdg ) const {

  double mDelta = utils::res::Mass( kP33_1232 ) ;
  double mDelta2 = pow( mDelta, 2 ) ;

  // Simplified form since Sigma.real = 0
  return 1.0 / ( p2 - mDelta2 + std::complex<double>(0,1)*mDelta*( Gamma_tilde(p2, nucleus_pdg) - 2*Sigma(nucleus_pdg)) ) ;
}
//____________________________________________________________________________
std::complex<double> DeltaInMediumCorrections::AverageCrossPropagator( double p2 ) const {

  double mDelta = utils::res::Mass( kP33_1232 ) ;
  double mDelta2 = pow( mDelta, 2 ) ;

  return 1.0 / ( p2 - mDelta2 + std::complex<double>(0,1) * mDelta * Gamma_vacuum(p2) ) ;
}
//____________________________________________________________________________
void DeltaInMediumCorrections::Configure(const Registry & config)
{
  Algorithm::Configure(config);
  this->LoadConfig();
}
//____________________________________________________________________________
void DeltaInMediumCorrections::Configure(string config)
{
  Algorithm::Configure(config);
  this->LoadConfig();
}
//____________________________________________________________________________
void DeltaInMediumCorrections::LoadConfig(void)
{

  // get the Fermi momentum table for relativistic Fermi gas
  string table_name ; 
  GetParam( "FermiMomentumTable", table_name ) ;
  
  fKFTable = nullptr ;

  FermiMomentumTablePool * kftp = FermiMomentumTablePool::Instance();
  fKFTable = kftp->GetTable( table_name );

  assert(fKFTable);

  GetParam( "NCG-Delta-V0", fDeltaV0 ) ; 

  GetParam( "NCG-Rho0", fRho0 ) ;

  GetParam( "Delta-N-Coupling", fDeltaNCoupling ) ;
<<<<<<< HEAD
    
=======
  
  
>>>>>>> 7a3a5b52
  LOG("DeltaInMediumCorrections", pINFO) << "DeltaV0 " << fDeltaV0 << " Rho0 " << fRho0 << " Delta Coupling " << fDeltaNCoupling;
  
}
//____________________________________________________________________________<|MERGE_RESOLUTION|>--- conflicted
+++ resolved
@@ -176,12 +176,7 @@
   GetParam( "NCG-Rho0", fRho0 ) ;
 
   GetParam( "Delta-N-Coupling", fDeltaNCoupling ) ;
-<<<<<<< HEAD
-    
-=======
-  
-  
->>>>>>> 7a3a5b52
+
   LOG("DeltaInMediumCorrections", pINFO) << "DeltaV0 " << fDeltaV0 << " Rho0 " << fRho0 << " Delta Coupling " << fDeltaNCoupling;
   
 }
