#ifdef __CINT__

#pragma link off all globals;
#pragma link off all classes;
#pragma link off all functions;

#pragma link C++ namespace genie;
#pragma link C++ namespace genie::alvarezruso;

#pragma link C++ class genie::alvarezruso::AlvarezRusoCOHPiPDXSec;
#pragma link C++ class genie::alvarezruso::ARConstants;
#pragma link C++ class genie::alvarezruso::ARSampledNucleus;
#pragma link C++ class genie::AlvarezRusoCOHPiPXSec;

#pragma link C++ class genie::BergerSehgalCOHPiPXSec2015;
#pragma link C++ class genie::BergerSehgalFMCOHPiPXSec2015;

#pragma link C++ class genie::ReinSehgalCOHPiPXSec;

<<<<<<< HEAD
#pragma link C++ class genie::COHElasticPXSec;

#pragma link C++ class genie::DeVriesFormFactor;

=======
>>>>>>> 8661afd5
#pragma link C++ class genie::COHXSec;
#pragma link C++ class genie::COHXSecAR;

#pragma link C++ class genie::PattonCEvNSPXSec;
#pragma link C++ class genie::CEvNSXSec;
#pragma link C++ class genie::utils::gsl::wrap::NuclDensityMomentIntegrand;

#endif<|MERGE_RESOLUTION|>--- conflicted
+++ resolved
@@ -17,13 +17,10 @@
 
 #pragma link C++ class genie::ReinSehgalCOHPiPXSec;
 
-<<<<<<< HEAD
 #pragma link C++ class genie::COHElasticPXSec;
 
 #pragma link C++ class genie::DeVriesFormFactor;
 
-=======
->>>>>>> 8661afd5
 #pragma link C++ class genie::COHXSec;
 #pragma link C++ class genie::COHXSecAR;
 
