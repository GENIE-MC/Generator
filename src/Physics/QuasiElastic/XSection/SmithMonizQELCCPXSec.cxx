--- conflicted
+++ resolved
@@ -325,44 +325,7 @@
   Range1D_t rkF  = sm_utils->kFQES_SM_lim(Q2,v);
 
   const Target & target = init_state.Tgt();
-<<<<<<< HEAD
-  PDGLibrary * pdglib = PDGLibrary::Instance();
-
-  // One of the xsec terms changes sign for antineutrinos
-  bool is_neutrino = pdg::IsNeutrino(init_state.ProbePdg());
-  fn_NT = (is_neutrino) ? +1 : -1;
-
-  int nucl_pdg_ini = target.HitPartPdg();
-  double m_ini  = target.HitPartMass();
-  fmm_ini = TMath::Power(m_ini,    2);
-  int nucl_pdg_fin = genie::pdg::SwitchProtonNeutron(nucl_pdg_ini);
-  TParticlePDG * nucl_fin = pdglib->Find( nucl_pdg_fin );
-  double m_fin  = nucl_fin -> Mass();                         //  Mass of final hadron or hadron system (GeV)
-  fmm_fin = TMath::Power(m_fin,    2);
-  fm_tar = target.Mass();                                     //  Mass of target nucleus (GeV)
-  fmm_tar = TMath::Power(fm_tar,    2);
-
-  fE_lep   = fE_nu-fv;
-  double m_lep = interaction->FSPrimLepton()->Mass();
-  double mm_lep = m_lep*m_lep;
-  if (fE_lep < m_lep) return 0.0;
-  double P_lep   = TMath::Sqrt(fE_lep*fE_lep-mm_lep);
-  double k6 = (fQ2+mm_lep)/(2*fE_nu);
-  double cosT_lep= (fE_lep-k6)/P_lep;
-  if (cosT_lep < -1.0 || cosT_lep > 1.0 ) return 0.0;
-  //|\vec{q}|
-  fqqv     = fv*fv+fQ2;
-  fqv      = TMath::Sqrt(fqqv);
-  fcosT_k  = (fv+k6)/fqv;
-  if (fcosT_k < -1.0 || fcosT_k > 1.0 ) return 0.0;
-
-  fk1 = fVud2*kNucleonMass2*kPi;
-  fk2 = mm_lep/(2*fmm_tar);
-  fk7 = P_lep*cosT_lep;
-
-=======
-  
->>>>>>> 3a9752cb
+  
 
 
 //  Gaussian quadratures integrate over Fermi momentum
