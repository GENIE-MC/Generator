//____________________________________________________________________________
/*
 Copyright (c) 2003-2020, The GENIE Collaboration
 For the full text of the license visit http://copyright.genie-mc.org

 Costas Andreopoulos <constantinos.andreopoulos \at cern.ch>
 University of Liverpool & STFC Rutherford Appleton Laboratory
*/
//____________________________________________________________________________

#include <TMath.h>

#include "Framework/Algorithm/AlgConfigPool.h"
#include "Framework/Algorithm/AlgFactory.h"
#include "Physics/XSectionIntegration/XSecIntegratorI.h"
#include "Framework/Conventions/Constants.h"
#include "Framework/Conventions/RefFrame.h"
#include "Physics/QuasiElastic/XSection/RosenbluthPXSec.h"
#include "Physics/QuasiElastic/XSection/ELFormFactorsModelI.h"
#include "Physics/QuasiElastic/XSection/TransverseEnhancementFFModel.h"
#include "Framework/Messenger/Messenger.h"
#include "Framework/ParticleData/PDGUtils.h"
#include "Framework/Utils/KineUtils.h"
#include "Physics/NuclearState/NuclearUtils.h"

using namespace genie;
using namespace genie::utils;
using namespace genie::constants;

//____________________________________________________________________________
RosenbluthPXSec::RosenbluthPXSec() :
XSecAlgorithmI("genie::RosenbluthPXSec")
{

}
//____________________________________________________________________________
RosenbluthPXSec::RosenbluthPXSec(string config) :
XSecAlgorithmI("genie::RosenbluthPXSec", config)
{

}
//____________________________________________________________________________
RosenbluthPXSec::~RosenbluthPXSec()
{
  if (fCleanUpfElFFModel) {
    delete fElFFModel;
  }
}
//____________________________________________________________________________
double RosenbluthPXSec::XSec(
    const Interaction * interaction, KinePhaseSpace_t kps) const
{
  if(! this -> ValidProcess    (interaction) ) return 0.;
  if(! this -> ValidKinematics (interaction) ) return 0.;

  // Get interaction information
  const InitialState & init_state = interaction -> InitState();
  const Kinematics &   kinematics = interaction -> Kine();
  const Target &       target     = init_state.Tgt();

  int nucpdgc = target.HitNucPdg();
  double E  = init_state.ProbeE(kRfHitNucRest);
  double Q2 = kinematics.Q2();
  double M  = target.HitNucMass();

  double E2 = E*E;
  double E3 = E*E2;
  double M2 = M*M;

  // Calculate scattering angle
  //
  // Q^2 = 4 * E^2 * sin^2 (theta/2) / ( 1 + 2 * (E/M) * sin^2(theta/2) ) =>
  // sin^2 (theta/2) = MQ^2 / (4ME^2 - 2EQ^2)

  double sin2_halftheta = M*Q2 / (4*M*E2 - 2*E*Q2);
  double sin4_halftheta = TMath::Power(sin2_halftheta, 2.);
  double cos2_halftheta = 1.-sin2_halftheta;
  //unused double cos_halftheta  = TMath::Sqrt(cos2_halftheta);
  double tan2_halftheta = sin2_halftheta/cos2_halftheta;

  // Calculate the elastic nucleon form factors
  fELFF.Calculate(interaction);
  double Gm  = pdg::IsProton(nucpdgc) ? fELFF.Gmp() : fELFF.Gmn();
  double Ge  = pdg::IsProton(nucpdgc) ? fELFF.Gep() : fELFF.Gen();
  double Ge2 = Ge*Ge;
  double Gm2 = Gm*Gm;

  // Calculate tau and the virtual photon polarization (epsilon)
  double tau     = Q2/(4*M2);
  double epsilon = 1. / (1. + 2.*(1.+tau)*tan2_halftheta);

  // Calculate the scattered lepton energy
  double Ep  = E / (1. + 2.*(E/M)*sin2_halftheta);
  double Ep2 = Ep*Ep;

  // Calculate the Mott cross section dsigma/dOmega
  double xsec_mott = (0.25 * kAem2 * Ep / E3) * (cos2_halftheta/sin4_halftheta);

  // Calculate the electron-nucleon elastic cross section dsigma/dOmega
  double xsec = xsec_mott * (Ge2 + (tau/epsilon)*Gm2) / (1+tau);

  // Convert dsigma/dOmega --> dsigma/dQ2
<<<<<<< HEAD
  xsec *= (kPi/Ep2);
=======
  // xsec *= (kPi/(Ep*E)); // bug introduced in v3.0.6
  xsec *= (kPi/(Ep2)); // fixed before v3.2
>>>>>>> a46c11d3

  // The algorithm computes dxsec/dQ2
  // Check whether variable tranformation is needed
  if(kps!=kPSQ2fE) {
    double J = utils::kinematics::Jacobian(interaction,kPSQ2fE,kps);
#ifdef __GENIE_LOW_LEVEL_MESG_ENABLED__
    LOG("Rosenbluth", pDEBUG)
       << "Jacobian for transformation to: "
       << KinePhaseSpace::AsString(kps) << ", J = " << J;
#endif
    xsec *= J;
  }

  // If requested, return the free nucleon xsec even for input nuclear tgt
  if( interaction->TestBit(kIAssumeFreeNucleon) ) return xsec;

  // Take into account the number of nucleons/tgt
  int NNucl = (pdg::IsProton(nucpdgc)) ? target.Z() : target.N();
  xsec *= NNucl;

  // Compute & apply nuclear suppression factor
  // (R(Q2) is adapted from NeuGEN - see comments therein)
  double R = nuclear::NuclQELXSecSuppression("Default", 0.5, interaction);
  xsec *= R;

  return xsec;
}
//____________________________________________________________________________
double RosenbluthPXSec::Integral(const Interaction * interaction) const
{
  double xsec = fXSecIntegrator->Integrate(this,interaction);
  return xsec;
}
//____________________________________________________________________________
bool RosenbluthPXSec::ValidProcess(const Interaction * interaction) const
{
  if(interaction->TestBit(kISkipProcessChk)) return true;

  const ProcessInfo &  proc_info  = interaction->ProcInfo();

  if(!proc_info.IsQuasiElastic()) return false;
  if(!proc_info.IsEM()) return false;

  const InitialState & init_state = interaction->InitState();

  int  hitnuc = init_state.Tgt().HitNucPdg();
  bool is_pn = (pdg::IsProton(hitnuc) || pdg::IsNeutron(hitnuc));
  if (!is_pn) return false;

  int  probe   = init_state.ProbePdg();
  bool is_chgl = pdg::IsChargedLepton(probe);
  if (!is_chgl) return false;

  return true;
}
//____________________________________________________________________________
void RosenbluthPXSec::Configure(const Registry & config)
{
  Algorithm::Configure(config);
  this->LoadConfig();
}
//____________________________________________________________________________
void RosenbluthPXSec::Configure(string config)
{
  Algorithm::Configure(config);
  this->LoadConfig();
}
//____________________________________________________________________________
void RosenbluthPXSec::LoadConfig(void)
{
  fElFFModel = 0;

  // load elastic form factors model
  fElFFModel = dynamic_cast<const ELFormFactorsModelI *> ( this -> SubAlg("ElasticFormFactorsModel" ) ) ;

  assert(fElFFModel);

  fCleanUpfElFFModel = false;
  bool useFFTE = false ;
  GetParam( "UseElFFTransverseEnhancement", useFFTE ) ;
  if( useFFTE ) {
    const ELFormFactorsModelI* sub_alg = fElFFModel;
    fElFFModel = dynamic_cast<const ELFormFactorsModelI *> ( this -> SubAlg("TransverseEnhancement") ) ;
    dynamic_cast<const TransverseEnhancementFFModel*>(fElFFModel)->SetElFFBaseModel( sub_alg );
    fCleanUpfElFFModel = true;
  }
  fELFF.SetModel(fElFFModel);

  // load XSec Integrator
  fXSecIntegrator =
      dynamic_cast<const XSecIntegratorI *> (this->SubAlg("XSec-Integrator"));
  assert(fXSecIntegrator);
}
//____________________________________________________________________________<|MERGE_RESOLUTION|>--- conflicted
+++ resolved
@@ -100,12 +100,8 @@
   double xsec = xsec_mott * (Ge2 + (tau/epsilon)*Gm2) / (1+tau);
 
   // Convert dsigma/dOmega --> dsigma/dQ2
-<<<<<<< HEAD
-  xsec *= (kPi/Ep2);
-=======
-  // xsec *= (kPi/(Ep*E)); // bug introduced in v3.0.6
-  xsec *= (kPi/(Ep2)); // fixed before v3.2
->>>>>>> a46c11d3
+  // See GENIE docDB #214
+  xsec *= ( kPi / Ep2 );
 
   // The algorithm computes dxsec/dQ2
   // Check whether variable tranformation is needed
