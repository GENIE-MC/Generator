//____________________________________________________________________________
/*
 Copyright (c) 2003-2023, The GENIE Collaboration
 For the full text of the license visit http://copyright.genie-mc.org

 Igor Kakorin <kakorin@jinr.ru>
 Joint Institute for Nuclear Research

 adapted from fortran code provided by:

 Konstantin Kuzmin <kkuzmin@theor.jinr.ru>,
 Joint Institute for Nuclear Research,
 Institute for Theoretical and Experimental Physics

 Vadim Naumov <vnaumov@theor.jinr.ru>,
 Joint Institute for Nuclear Research

 based on code of:
 Costas Andreopoulos <constantinos.andreopoulos \at cern.ch>
 University of Liverpool & STFC Rutherford Appleton Laboratory
*/
//____________________________________________________________________________

#include <TMath.h>
#include <Math/Factory.h>
#include <Math/Minimizer.h>

#include "Framework/Algorithm/AlgFactory.h"
#include "Framework/Conventions/GBuild.h"
#include "Framework/Conventions/Controls.h"
#include "Framework/Conventions/KineVar.h"
#include "Framework/Conventions/KinePhaseSpace.h"
#include "Framework/EventGen/EVGThreadException.h"
#include "Framework/EventGen/EventGeneratorI.h"
#include "Framework/EventGen//RunningThreadInfo.h"
#include "Framework/GHEP/GHepRecord.h"
#include "Framework/GHEP/GHepParticle.h"
#include "Framework/GHEP/GHepFlags.h"
#include "Framework/Messenger/Messenger.h"
#include "Framework/Numerical/RandomGen.h"
#include "Framework/ParticleData/PDGLibrary.h"
#include "Framework/ParticleData/PDGUtils.h"
#include "Framework/ParticleData/PDGCodes.h"
#include "Physics/QuasiElastic/EventGen/QELEventGeneratorSM.h"


#include "Framework/Utils/Range1.h"
#include "Physics/Common/PrimaryLeptonUtils.h"
#include "Physics/QuasiElastic/XSection/SmithMonizUtils.h"
#include "Framework/Utils/KineUtils.h"
#include "Framework/Utils/Cache.h"
#include "Framework/Utils/CacheBranchFx.h"

using namespace genie;
using namespace genie::controls;
using namespace genie::utils;
using namespace genie::utils::gsl;

namespace { // anonymous namespace (file only visibility)
  const double eps = std::numeric_limits<double>::epsilon();
  const double max_dbl = std::numeric_limits<double>::max();
  const double min_dbl = std::numeric_limits<double>::min();
}
//___________________________________________________________________________
QELEventGeneratorSM::QELEventGeneratorSM() :
KineGeneratorWithCache("genie::QELEventGeneratorSM")
{

}
//___________________________________________________________________________
QELEventGeneratorSM::QELEventGeneratorSM(string config) :
KineGeneratorWithCache("genie::QELEventGeneratorSM", config)
{

}
//___________________________________________________________________________
QELEventGeneratorSM::~QELEventGeneratorSM()
{

}
//___________________________________________________________________________
void QELEventGeneratorSM::ProcessEventRecord(GHepRecord * evrec) const
{
  LOG("QELEvent", pINFO) << "Generating QE event kinematics...";

  if(fGenerateUniformly) {
    LOG("QELEvent", pNOTICE)
          << "Generating kinematics uniformly over the allowed phase space";
  }
  // Get the interaction and set the 'trust' bits
  Interaction * interaction = evrec->Summary();
  const InitialState & init_state = interaction -> InitState();
  interaction->SetBit(kISkipProcessChk);
  interaction->SetBit(kISkipKinematicChk);

  // Skip if no hit nucleon is set
  if(! evrec->HitNucleon())
  {
    LOG("QELEvent", pFATAL) << "No hit nucleon was set";
    gAbortingInErr = true;
    exit(1);
  }

  // Access the target from the interaction summary
  Target * tgt = init_state.TgtPtr();
  GHepParticle * nucleon = evrec->HitNucleon();
  // Store position of nucleon
  double hitNucPos = nucleon->X4()->Vect().Mag();
  tgt->SetHitPartPosition( hitNucPos );

  // Get the random number generators
  RandomGen * rnd = RandomGen::Instance();

  // Access cross section algorithm for running thread
  RunningThreadInfo * rtinfo = RunningThreadInfo::Instance();
  const EventGeneratorI * evg = rtinfo->RunningThread();
  fXSecModel = evg->CrossSectionAlg();

  // heavy nucleus is nucleus that heavier than tritium or 3He.
  bool isHeavyNucleus = tgt->A()>3;

  sm_utils->SetInteraction(interaction);
  // phase space for heavy nucleus is different from light one
  fkps = isHeavyNucleus?kPSQ2vpfE:kPSQ2fE;
  Range1D_t rQ2 = sm_utils->Q2QES_SM_lim();
  // Try to calculate the maximum cross-section in kinematical limits
  // if not pre-computed already
  double xsec_max1  = fGenerateUniformly ? -1 : this->MaxXSec(evrec);
  // this make correct calculation of probability
  double xsec_max2  = fGenerateUniformly ? -1 : (rQ2.max<fQ2Min)? 0:this->MaxXSec(evrec, 1);
  double dvmax= isHeavyNucleus ? this->MaxXSec(evrec, 2) : 0.;


  // generate Q2, v, pF
  double Q2, v, kF, xsec;
  unsigned int iter = 0;
  bool accept = false;
  TLorentzVector q;
  while(1)
  {
     LOG("QELEvent", pINFO) << "Attempt #: " << iter;
     if(iter > 100*kRjMaxIterations)
     {
        LOG("QELEvent", pWARN)
          << "Couldn't select a valid kinematics after " << iter << " iterations";
        evrec->EventFlags()->SetBitNumber(kKineGenErr, true);
        genie::exceptions::EVGThreadException exception;
        exception.SetReason("Couldn't select kinematics");
        exception.SwitchOnFastForward();
        throw exception;
     }

      // Pick Q2, v and pF
     double xsec_max = 0.;
     double pth = rnd->RndKine().Rndm();
     //pth < prob1/(prob1+prob2), where prob1,prob2 - probabilities to generate event in area1 (Q2<fQ2Min) and area2 (Q2>fQ2Min) which are not normalized
     if (pth <= xsec_max1*(TMath::Min(rQ2.max, fQ2Min)-rQ2.min)/(xsec_max1*(TMath::Min(rQ2.max, fQ2Min)-rQ2.min)+xsec_max2*(rQ2.max-fQ2Min)))
     {
       xsec_max = xsec_max1;
       Q2 = (rnd->RndKine().Rndm() * (TMath::Min(rQ2.max, fQ2Min)-rQ2.min)) + rQ2.min;
     }
     else
     {
        xsec_max = xsec_max2;
        Q2 = (rnd->RndKine().Rndm() * (rQ2.max-fQ2Min)) + fQ2Min;
     }
     Range1D_t rv  = sm_utils->vQES_SM_lim(Q2);
     // for nuclei heavier than deuterium generate energy transfer in defined energy interval
     double dv = 0.;
     if (isHeavyNucleus)
     {
       dv = dvmax * rnd->RndKine().Rndm(); 
       if (dv > (rv.max-rv.min))
       {
          continue;
       }
     }
     v = rv.min + dv;
     
     Range1D_t rkF = sm_utils->kFQES_SM_lim(Q2, v);
     // rkF.max = Fermi momentum
     kF = rnd->RndKine().Rndm()*sm_utils->GetFermiMomentum();
     if (kF < rkF.min)
     {
        continue;
     }

     Kinematics * kinematics = interaction->KinePtr();
     kinematics->SetKV(kKVQ2, Q2);
     kinematics->SetKV(kKVv, v);
     kinematics->SetKV(kKVPn, kF);
     xsec = fXSecModel->XSec(interaction, fkps);
     //-- Decide whether to accept the current kinematics
     if(!fGenerateUniformly)
     {
       this->AssertXSecLimits(interaction, xsec, xsec_max);
       double t = xsec_max * rnd->RndKine().Rndm();

       accept = (t < xsec);
     }
     else
     {
        accept = (xsec>0);
     }

     // If the generated kinematics are accepted, finish-up module's job
     if(accept)
     {
       interaction->ResetBit(kISkipProcessChk);
       interaction->ResetBit(kISkipKinematicChk);
       break;
     }
     iter++;
  }

  // Z-frame is frame where momentum transfer is (v,0,0,qv)
  double qv = TMath::Sqrt(v*v+Q2);
  TLorentzVector transferMom(0, 0, qv, v);

  // Momentum of initial neutrino in LAB frame
  TLorentzVector * tempTLV = evrec->Probe()->GetP4();
  TLorentzVector neutrinoMom = *tempTLV;
  delete tempTLV;

  // define all angles in Z frame
  double theta = neutrinoMom.Vect().Theta();
  double phi =   neutrinoMom.Vect().Phi();
  double theta_k = sm_utils-> GetTheta_k(v, qv);
  double costheta_k = TMath::Cos(theta_k);
  double sintheta_k = TMath::Sin(theta_k);
  double E_p; //energy of initial nucleon
  double theta_p = sm_utils-> GetTheta_p(kF, v, qv, E_p);
  double costheta_p = TMath::Cos(theta_p);
  double sintheta_p = TMath::Sin(theta_p);
  double fi_p       = 2 * TMath::Pi() * rnd->RndGen().Rndm();
  double cosfi_p    = TMath::Cos(fi_p);
  double sinfi_p    = TMath::Sin(fi_p);
  double psi       = 2 * TMath::Pi() * rnd->RndGen().Rndm();

  // 4-momentum of initial neutrino in Z-frame
  TLorentzVector neutrinoMomZ(neutrinoMom.P()*sintheta_k, 0, neutrinoMom.P()*costheta_k, neutrinoMom.E());

  // 4-momentum of final lepton in Z-frame
  TLorentzVector outLeptonMom = neutrinoMomZ-transferMom;

  // 4-momentum of initial nucleon in Z-frame
  TLorentzVector inNucleonMom(kF*sintheta_p*cosfi_p, kF*sintheta_p*sinfi_p, kF*costheta_p, E_p);

  // 4-momentum of final nucleon in Z-frame
  TLorentzVector outNucleonMom = inNucleonMom+transferMom;

  // Rotate all vectors from Z frame to LAB frame
  TVector3 yvec (0.0, 1.0, 0.0);
  TVector3 zvec (0.0, 0.0, 1.0);
  TVector3 unit_nudir = neutrinoMom.Vect().Unit();

  outLeptonMom.Rotate(theta-theta_k, yvec);
  outLeptonMom.Rotate(phi, zvec);

  inNucleonMom.Rotate(theta-theta_k, yvec);
  inNucleonMom.Rotate(phi, zvec);

  outNucleonMom.Rotate(theta-theta_k, yvec);
  outNucleonMom.Rotate(phi, zvec);

  outLeptonMom.Rotate(psi, unit_nudir);
  inNucleonMom.Rotate(psi, unit_nudir);
  outNucleonMom.Rotate(psi, unit_nudir);

  // set 4-momentum of struck nucleon
  TLorentzVector * p4 = tgt->HitPartP4Ptr();
  p4->SetPx( inNucleonMom.Px() );
  p4->SetPy( inNucleonMom.Py() );
  p4->SetPz( inNucleonMom.Pz() );
  p4->SetE ( inNucleonMom.E() );

  int rpdgc = interaction->RecoilNucleonPdg();
  assert(rpdgc);
<<<<<<< HEAD
  double gW = PDGLibrary::Instance()->Find(rpdgc)->Mass();
  LOG("QELEvent", pNOTICE) << "Selected: W = "<< gW;
  double M = init_state.Tgt().HitPartP4().M();
=======
  double W = PDGLibrary::Instance()->Find(rpdgc)->Mass();
  LOG("QELEvent", pNOTICE) << "Selected: W = "<< W;
  double M = init_state.Tgt().HitNucP4().M();
>>>>>>> 3a9752cb
  double E  = init_state.ProbeE(kRfHitNucRest);

  // (W,Q2) -> (x,y)
  double x=0, y=0;
  kinematics::WQ2toXY(E,M,W,Q2,x,y);

  // lock selected kinematics & clear running values
  interaction->KinePtr()->SetQ2(Q2, true);
  interaction->KinePtr()->SetW (W,  true);
  interaction->KinePtr()->Setx (x,  true);
  interaction->KinePtr()->Sety (y,  true);
  interaction->KinePtr()->ClearRunningValues();

  // set the cross section for the selected kinematics
  evrec->SetDiffXSec(xsec,fkps);
  if(fGenerateUniformly)
  {
     double vol     = sm_utils->PhaseSpaceVolume(fkps);
     double totxsec = evrec->XSec();
     double wght    = (vol/totxsec)*xsec;
     LOG("QELEvent", pNOTICE)  << "Kinematics wght = "<< wght;

     // apply computed weight to the current event weight
     wght *= evrec->Weight();
     LOG("QELEvent", pNOTICE) << "Current event wght = " << wght;
     evrec->SetWeight(wght);
  }
  TLorentzVector x4l(*(evrec->Probe())->X4());

  // Add the final-state lepton to the event record
  evrec->AddParticle(interaction->FSPrimLeptonPdg(), kIStStableFinalState, evrec->ProbePosition(),-1,-1,-1, outLeptonMom, x4l);

  // Set its polarization
  utils::SetPrimaryLeptonPolarization( evrec );

  GHepStatus_t ist;
  if (!fGenerateNucleonInNucleus)
     ist = kIStStableFinalState;
  else
     ist = (tgt->IsNucleus() && isHeavyNucleus) ? kIStHadronInTheNucleus : kIStStableFinalState;

  GHepParticle outNucleon(interaction->RecoilNucleonPdg(), ist, evrec->HitNucleonPosition(),-1,-1,-1, outNucleonMom , x4l);
  evrec->AddParticle(outNucleon);

  // Store struck nucleon momentum
  LOG("QELEvent",pNOTICE) << "pn: " << inNucleonMom.X() << ", " <<inNucleonMom.Y() << ", " <<inNucleonMom.Z() << ", " <<inNucleonMom.E();
  nucleon->SetMomentum(inNucleonMom);
  nucleon->SetRemovalEnergy(sm_utils->GetBindingEnergy());

  // skip if not a nuclear target
  if(evrec->Summary()->InitState().Tgt().IsNucleus())
    // add a recoiled nucleus remnant
    this->AddTargetNucleusRemnant(evrec);

  LOG("QELEvent", pINFO) << "Done generating QE event kinematics!";
}
//___________________________________________________________________________
void QELEventGeneratorSM::AddTargetNucleusRemnant(GHepRecord * evrec) const
{
// add the remnant nuclear target at the GHEP record

  LOG("QELEvent", pINFO) << "Adding final state nucleus";

  double Px = 0;
  double Py = 0;
  double Pz = 0;
  double E  = 0;

  GHepParticle * nucleus = evrec->TargetNucleus();
  int A = nucleus->A();
  int Z = nucleus->Z();

  int fd = nucleus->FirstDaughter();
  int ld = nucleus->LastDaughter();

  for(int id = fd; id <= ld; id++)
  {

     // compute A,Z for final state nucleus & get its PDG code and its mass
     GHepParticle * particle = evrec->Particle(id);
     assert(particle);
     int  pdgc = particle->Pdg();
     bool is_p  = pdg::IsProton (pdgc);
     bool is_n  = pdg::IsNeutron(pdgc);

     if (is_p) Z--;
     if (is_p || is_n) A--;

     Px += particle->Px();
     Py += particle->Py();
     Pz += particle->Pz();
     E  += particle->E();

  }//daughters

  TParticlePDG * remn = 0;
  int ipdgc = pdg::IonPdgCode(A, Z);
  remn = PDGLibrary::Instance()->Find(ipdgc);
  if(!remn)
  {
    LOG("HadronicVtx", pFATAL)
          << "No particle with [A = " << A << ", Z = " << Z
                            << ", pdgc = " << ipdgc << "] in PDGLibrary!";
    assert(remn);
  }

  double Mi = nucleus->Mass();
  Px *= -1;
  Py *= -1;
  Pz *= -1;
  E = Mi-E;

  // Add the nucleus to the event record
  LOG("QELEvent", pINFO)
     << "Adding nucleus [A = " << A << ", Z = " << Z
     << ", pdgc = " << ipdgc << "]";

  int imom = evrec->TargetNucleusPosition();
  evrec->AddParticle(
       ipdgc,kIStStableFinalState, imom,-1,-1,-1, Px,Py,Pz,E, 0,0,0,0);

  LOG("QELEvent", pINFO) << "Done";
  LOG("QELEvent", pINFO) << *evrec;
}
//___________________________________________________________________________
void QELEventGeneratorSM::Configure(const Registry & config)
{
  Algorithm::Configure(config);
  this->LoadConfig();
}
//____________________________________________________________________________
void QELEventGeneratorSM::Configure(string config)
{
  Algorithm::Configure(config);

  Registry r( "QELEventGeneratorSM_specific", false ) ;
  r.Set( "sm_utils_algo", RgAlg("genie::SmithMonizUtils","Default") ) ;

  Algorithm::Configure(r) ;

  this->LoadConfig();
}
//____________________________________________________________________________
void QELEventGeneratorSM::LoadConfig(void)
{

  // Safety factors for the maximum differential cross section 
  fNumOfSafetyFactors = GetParamVect("Safety-Factors", vSafetyFactors, false);
  
  // Interpolator types for the maximum differential cross section 
  fNumOfInterpolatorTypes = GetParamVect("Interpolator-Types", vInterpolatorTypes, false);
  

  // Minimum energy for which max xsec would be cached, forcing explicit
  // calculation for lower eneries
  GetParamDef( "Cache-MinEnergy", fEMin, 1.00) ;
  GetParamDef( "Threshold-Q2", fQ2Min, 2.00);

  // Maximum allowed fractional cross section deviation from maxim cross
  // section used in rejection method
  GetParamDef( "MaxXSec-DiffTolerance", fMaxXSecDiffTolerance, 999999.);
  assert(fMaxXSecDiffTolerance>=0);

  //-- Generate kinematics uniformly over allowed phase space and compute
  //   an event weight?
  GetParamDef( "UniformOverPhaseSpace", fGenerateUniformly, false);

  // Generate nucleon in nucleus?
  GetParamDef( "IsNucleonInNucleus", fGenerateNucleonInNucleus, true);


  sm_utils = const_cast<genie::SmithMonizUtils *>(dynamic_cast<const genie::SmithMonizUtils *>( this -> SubAlg("sm_utils_algo") ) ) ;
}
//____________________________________________________________________________
double QELEventGeneratorSM::ComputeMaxXSec(const Interaction * interaction) const
{
    double xsec_max = -1;
    double tmp_xsec_max = -1;
    double Q20, v0;
    const int N_Q2 = 32;
    const InitialState & init_state = interaction -> InitState();
    Target * tgt = init_state.TgtPtr();
    bool isHeavyNucleus = tgt->A()>3;
    int N_v = isHeavyNucleus?32:0;

    Range1D_t rQ2 = sm_utils->Q2QES_SM_lim();
    const double logQ2min = TMath::Log(TMath::Max(rQ2.min, eps));
    const double logQ2max = TMath::Log(TMath::Min(rQ2.max, fQ2Min));
    Kinematics * kinematics = interaction->KinePtr();
    const double pFmax = sm_utils->GetFermiMomentum();
    // Now scan through kinematical variables Q2,v,kF
    for (int Q2_n=0; Q2_n <= N_Q2; Q2_n++)
    {
       // Scan around Q2
       double Q2 = TMath::Exp(Q2_n*(logQ2max-logQ2min)/N_Q2 + logQ2min);
       kinematics->SetKV(kKVQ2, Q2);
       Range1D_t rv  = sm_utils->vQES_SM_lim(Q2);
       const double logvmin = TMath::Log(TMath::Max(rv.min, eps));
       const double logvmax = TMath::Log(TMath::Max(rv.max, TMath::Max(rv.min, eps)));
       for (int v_n=0; v_n <= N_v; v_n++)
       {
          // Scan around v
          double v = TMath::Exp(v_n*(logvmax-logvmin)/N_v + logvmin);
          kinematics->SetKV(kKVv, v);
          kinematics->SetKV(kKVPn, pFmax);
          // Compute the QE cross section for the current kinematics
          double xs = fXSecModel->XSec(interaction, fkps);
          if (xs > tmp_xsec_max)
          {
             tmp_xsec_max = xs;
             Q20 = Q2;
             v0 =  v;
          }
       } // Done with v scan
    }// Done with Q2 scan
    
    const double Q2min = rQ2.min;
    const double Q2max = TMath::Min(rQ2.max, fQ2Min);
    const double vmin = sm_utils->vQES_SM_min(Q2min, Q2max);
    const double vmax = sm_utils->vQES_SM_max(Q2min, Q2max);
    
    ROOT::Math::Minimizer * min = ROOT::Math::Factory::CreateMinimizer("Minuit", "Minimize");
    ROOT::Math::IBaseFunctionMultiDim * f = isHeavyNucleus?static_cast<ROOT::Math::IBaseFunctionMultiDim*>(new d3XSecSM_dQ2dvdkF_E(fXSecModel, interaction, pFmax)):
                                                           static_cast<ROOT::Math::IBaseFunctionMultiDim*>(new d1XSecSM_dQ2_E(fXSecModel, interaction));
    min->SetFunction( *f );
    min->SetMaxFunctionCalls(10000);  // for Minuit/Minuit2
    min->SetMaxIterations(10000);     // for GSL
    min->SetTolerance(0.001);
    min->SetPrintLevel(0);
    double step = 1e-7;
    min->SetVariable(0, "Q2", Q20, step);
    min->SetVariableLimits(0, Q2min, Q2max);
    if (isHeavyNucleus)
    {
       min->SetVariable(1, "v",  v0,  step);
       min->SetVariableLimits(1, vmin,  vmax);
    }
    min->Minimize();
    xsec_max = -min->MinValue();
    if (tmp_xsec_max > xsec_max)
    {
       xsec_max = tmp_xsec_max;
    }

    return xsec_max;

}
//___________________________________________________________________________
double QELEventGeneratorSM::ComputeMaxXSec(const Interaction * interaction, const int nkey) const
{
  switch (nkey){
  case 0:
     return this->ComputeMaxXSec(interaction);
  
  case 1:
  {
     Range1D_t rQ2 = sm_utils->Q2QES_SM_lim();
     if (rQ2.max<fQ2Min)
     {
        return -1.;
     }
     double xsec_max = -1;
     double tmp_xsec_max = -1;
     double Q20, v0;
     const int N_Q2 = 32;
     const InitialState & init_state = interaction -> InitState();
     Target * tgt = init_state.TgtPtr();
     bool isHeavyNucleus = tgt->A()>3;
     int N_v = isHeavyNucleus?32:0;
     
     const double logQ2min = TMath::Log(fQ2Min);
     const double logQ2max = TMath::Log(rQ2.max);
     Kinematics * kinematics = interaction->KinePtr();
     const double pFmax = sm_utils->GetFermiMomentum();
     // Now scan through kinematical variables Q2,v,kF
     for (int Q2_n=0; Q2_n <= N_Q2; Q2_n++)
     {
        // Scan around Q2
        double Q2 = TMath::Exp(Q2_n*(logQ2max-logQ2min)/N_Q2 + logQ2min);
        kinematics->SetKV(kKVQ2, Q2);
        Range1D_t rv  = sm_utils->vQES_SM_lim(Q2);
        const double logvmin = TMath::Log(TMath::Max(rv.min, eps));
        const double logvmax = TMath::Log(TMath::Max(rv.max, TMath::Max(rv.min, eps)));
        for (int v_n=0; v_n <= N_v; v_n++)
        {
           // Scan around v
           double v = TMath::Exp(v_n*(logvmax-logvmin)/N_v + logvmin);
           kinematics->SetKV(kKVv, v);
           kinematics->SetKV(kKVPn, pFmax);
           // Compute the QE cross section for the current kinematics
           double xs = fXSecModel->XSec(interaction, fkps);
           if (xs > tmp_xsec_max)
           {
              tmp_xsec_max = xs;
              Q20 = Q2;
              v0 =  v;
           }
        } // Done with v scan
     }// Done with Q2 scan
     
     const double Q2min = fQ2Min;
     const double Q2max = rQ2.max;
     const double vmin = sm_utils->vQES_SM_min(Q2min, Q2max);
     const double vmax = sm_utils->vQES_SM_max(Q2min, Q2max);
     ROOT::Math::Minimizer * min = ROOT::Math::Factory::CreateMinimizer("Minuit", "Minimize");
     ROOT::Math::IBaseFunctionMultiDim * f = isHeavyNucleus?static_cast<ROOT::Math::IBaseFunctionMultiDim*>(new d3XSecSM_dQ2dvdkF_E(fXSecModel, interaction, pFmax)):
                                                            static_cast<ROOT::Math::IBaseFunctionMultiDim*>(new d1XSecSM_dQ2_E(fXSecModel, interaction));
     min->SetFunction( *f );
     min->SetMaxFunctionCalls(10000);  // for Minuit/Minuit2
     min->SetMaxIterations(10000);     // for GSL
     min->SetTolerance(0.001);
     min->SetPrintLevel(0);
     double step = 1e-7;
     min->SetVariable(0, "Q2", Q20, step);
     min->SetVariableLimits(0, Q2min, Q2max);
     if (isHeavyNucleus)
     {
        min->SetVariable(1, "v",  v0,  step);
        min->SetVariableLimits(1, vmin,  vmax);
     }
     min->Minimize();
     xsec_max = -min->MinValue();
     if (tmp_xsec_max > xsec_max)
     {
        xsec_max = tmp_xsec_max;
     }
     return xsec_max;
  }
  case 2:
  {
     double diffv_max = -1;
     double tmp_diffv_max = -1;
     const int N_Q2 = 100;
     double Q20;
     Range1D_t rQ2 = sm_utils->Q2QES_SM_lim();
     for (int Q2_n = 0; Q2_n<=N_Q2; Q2_n++) // Scan around Q2
     {
        double Q2 = rQ2.min + 1.*Q2_n * (rQ2.max-rQ2.min)/N_Q2;
        Range1D_t rv  = sm_utils->vQES_SM_lim(Q2);
        if (rv.max-rv.min > tmp_diffv_max)
        {
           tmp_diffv_max = rv.max-rv.min;
           Q20 = Q2;
        }
     } // Done with Q2 scan
     
     ROOT::Math::Minimizer * min = ROOT::Math::Factory::CreateMinimizer("Minuit", "Minimize");
     ROOT::Math::IBaseFunctionMultiDim * f = new dv_dQ2_E(interaction);
     min->SetFunction( *f );
     min->SetMaxFunctionCalls(10000);  // for Minuit/Minuit2
     min->SetMaxIterations(10000);     // for GSL
     min->SetTolerance(0.001);
     min->SetPrintLevel(0);
     double step = 1e-7;
     min->SetVariable(0, "Q2", Q20, step);
     min->SetVariableLimits(0, rQ2.min, rQ2.max);
     min->Minimize();
     diffv_max = -min->MinValue();
       
     if (tmp_diffv_max > diffv_max)
     {
        diffv_max = tmp_diffv_max;
     }
     return diffv_max;
  }
  default:
     return -1.;
  }
}
//___________________________________________________________________________
// GSL wrappers
//____________________________________________________________________________
d3XSecSM_dQ2dvdkF_E::d3XSecSM_dQ2dvdkF_E(
                                        const XSecAlgorithmI * m, 
                                        const Interaction    * i,
                                        double pF) :  ROOT::Math::IBaseFunctionMultiDim(), 
                                                      fModel(m), 
                                                      fInteraction(i),
                                                      fpF(pF)
{
}
d3XSecSM_dQ2dvdkF_E::~d3XSecSM_dQ2dvdkF_E()
{
}
unsigned int d3XSecSM_dQ2dvdkF_E::NDim(void) const
{
  return 2;
}
double d3XSecSM_dQ2dvdkF_E::DoEval(const double * xin) const
{
// outputs:
//   differential cross section
//
  fInteraction->KinePtr()->SetKV(kKVQ2, xin[0]);
  fInteraction->KinePtr()->SetKV(kKVv,  xin[1]);
  fInteraction->KinePtr()->SetKV(kKVPn, fpF);
  double xsec = -fModel->XSec(fInteraction, kPSQ2vpfE);
  return xsec;
}
ROOT::Math::IBaseFunctionMultiDim *
   d3XSecSM_dQ2dvdkF_E::Clone() const
{
  return new d3XSecSM_dQ2dvdkF_E(fModel, fInteraction, fpF);
}
//____________________________________________________________________________
d1XSecSM_dQ2_E::d1XSecSM_dQ2_E(
     const XSecAlgorithmI * m, 
     const Interaction    * i) :  ROOT::Math::IBaseFunctionMultiDim(), 
                                  fModel(m), 
                                  fInteraction(i)
{
}
d1XSecSM_dQ2_E::~d1XSecSM_dQ2_E()
{
}
unsigned int d1XSecSM_dQ2_E::NDim(void) const
{
  return 1;
}
double d1XSecSM_dQ2_E::DoEval(const double * xin) const
{
// outputs:
//   differential cross section
//
  fInteraction->KinePtr()->SetKV(kKVQ2, xin[0]);
  double xsec = -fModel->XSec(fInteraction, kPSQ2fE);
  return xsec;
}
ROOT::Math::IBaseFunctionMultiDim *
   d1XSecSM_dQ2_E::Clone() const
{
  return new d1XSecSM_dQ2_E(fModel, fInteraction);
}
//____________________________________________________________________________
dv_dQ2_E::dv_dQ2_E(const Interaction * i) : ROOT::Math::IBaseFunctionMultiDim(), 
                                                               fInteraction(i)
{
   AlgFactory * algf = AlgFactory::Instance();
   sm_utils = const_cast<SmithMonizUtils *>(dynamic_cast<const SmithMonizUtils *>(algf->GetAlgorithm("genie::SmithMonizUtils","Default")));
   sm_utils->SetInteraction(fInteraction);
}
dv_dQ2_E::~dv_dQ2_E()
{
}
unsigned int dv_dQ2_E::NDim(void) const
{
  return 1;
}
double dv_dQ2_E::DoEval(const double * xin) const
{
// outputs:
//   differential cross section
//
  double Q2  = xin[0];
  Range1D_t rv  = sm_utils->vQES_SM_lim(Q2);
  return rv.min-rv.max;
}
ROOT::Math::IBaseFunctionMultiDim *
   dv_dQ2_E::Clone() const
{
  return new dv_dQ2_E(fInteraction);
}
//____________________________________________________________________________<|MERGE_RESOLUTION|>--- conflicted
+++ resolved
@@ -276,15 +276,9 @@
 
   int rpdgc = interaction->RecoilNucleonPdg();
   assert(rpdgc);
-<<<<<<< HEAD
-  double gW = PDGLibrary::Instance()->Find(rpdgc)->Mass();
-  LOG("QELEvent", pNOTICE) << "Selected: W = "<< gW;
-  double M = init_state.Tgt().HitPartP4().M();
-=======
   double W = PDGLibrary::Instance()->Find(rpdgc)->Mass();
   LOG("QELEvent", pNOTICE) << "Selected: W = "<< W;
-  double M = init_state.Tgt().HitNucP4().M();
->>>>>>> 3a9752cb
+  double M = init_state.Tgt().HitPartP4().M();
   double E  = init_state.ProbeE(kRfHitNucRest);
 
   // (W,Q2) -> (x,y)
