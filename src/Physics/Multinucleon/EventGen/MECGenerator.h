//____________________________________________________________________________
/*!

\class    genie::MECGenerator

\brief    Simulate the primary MEC interaction

\author   Costas Andreopoulos <constantinos.andreopoulos \at cern.ch>
          University of Liverpool & STFC Rutherford Appleton Laboratory

          Steve Dytman <dytman+ \at pitt.edu>
          Pittsburgh University

\created  Sep. 22, 2008

\cpright  Copyright (c) 2003-2020, The GENIE Collaboration
          For the full text of the license visit http://copyright.genie-mc.org
*/
//____________________________________________________________________________

#ifndef _MEC_GENERATOR_H_
#define _MEC_GENERATOR_H_

#include <TGenPhaseSpace.h>

#include "Framework/EventGen/EventRecordVisitorI.h"
#include "Framework/ParticleData/PDGCodeList.h"

namespace genie {

class Interaction;
class NuclearModelI;
class XSecAlgorithmI;

class MECGenerator : public EventRecordVisitorI {

public :
  MECGenerator();
  MECGenerator(string config);
 ~MECGenerator();

  // implement the EventRecordVisitorI interface
  void ProcessEventRecord (GHepRecord * event) const;

  // overload the Algorithm::Configure() methods to load private data
  // members from configuration options
  void Configure(const Registry & config);
  void Configure(string config);

private:

  void    LoadConfig                        (void);
  void    AddNucleonCluster                 (GHepRecord * event) const;
  void    AddTargetRemnant                  (GHepRecord * event) const;
  void    GenerateFermiMomentum             (GHepRecord * event) const;
  void    SelectEmpiricalKinematics         (GHepRecord * event) const;
  TLorentzVector GetFinalStateLepton               (GHepRecord * event, double E, double gy, double gQ2) const;
  void    AddFinalStateLepton               (GHepRecord * event) const;
  void    RecoilNucleonCluster              (GHepRecord * event) const;
  void    DecayNucleonCluster               (GHepRecord * event) const;
  void    SelectNSVLeptonKinematics         (GHepRecord * event) const;
  void    SelectSuSALeptonKinematics        (GHepRecord * event) const;
  void    GenerateNSVInitialHadrons         (GHepRecord * event) const;
  PDGCodeList NucleonClusterConstituents    (int pdgc)           const;

  // Helper function that computes the maximum differential cross section
  // in the kPSTlctl phase space
  double GetXSecMaxTlctl( const Interaction& inter ) const;

  mutable const XSecAlgorithmI * fXSecModel;
  mutable TGenPhaseSpace         fPhaseSpaceGenerator;
  const NuclearModelI *          fNuclModel;

  double fQ3Max;
<<<<<<< HEAD
  bool fDoRadiativeCorrection;
  bool fDoInternal;
  std::string fModel;               ///< to distinguish between differnt models, right now simc / vanderhagen
  double      fCutoff;
  double      fThickness;           ///< thicnknesses of targets in CLAS in radiation length 
=======

  // Tolerate this maximum percent deviation above the calculated maximum cross
  // section when sampling lepton kinematics for the SuSAv2-MEC model.
  double fSuSAMaxXSecDiffTolerance;
>>>>>>> 31479d9d
};

}      // genie namespace
#endif // _MEC_GENERATOR_H_<|MERGE_RESOLUTION|>--- conflicted
+++ resolved
@@ -72,18 +72,15 @@
   const NuclearModelI *          fNuclModel;
 
   double fQ3Max;
-<<<<<<< HEAD
   bool fDoRadiativeCorrection;
   bool fDoInternal;
   std::string fModel;               ///< to distinguish between differnt models, right now simc / vanderhagen
   double      fCutoff;
   double      fThickness;           ///< thicnknesses of targets in CLAS in radiation length 
-=======
 
   // Tolerate this maximum percent deviation above the calculated maximum cross
   // section when sampling lepton kinematics for the SuSAv2-MEC model.
   double fSuSAMaxXSecDiffTolerance;
->>>>>>> 31479d9d
 };
 
 }      // genie namespace
