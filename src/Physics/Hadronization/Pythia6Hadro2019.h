--- conflicted
+++ resolved
@@ -11,13 +11,8 @@
 
 \created  August 17, 2004
 
-<<<<<<< HEAD
-\cpright  Copyright (c) 2003-2023, The GENIE Collaboration
-          For the full text of the license visit http://copyright.genie-mc.org
-=======
 \cpright  Copyright (c) 2003-2024, The GENIE Collaboration
           For the full text of the license visit http://copyright.genie-mc.org          
->>>>>>> 1765ef71
 */
 //____________________________________________________________________________
 
