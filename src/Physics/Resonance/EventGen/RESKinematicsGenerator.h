//____________________________________________________________________________
/*!

\class    genie::RESKinematicsGenerator

\brief    Generates resonance event (v+N->l+Resonance) kinematics.
          Is a concrete implementation of the EventRecordVisitorI interface.

\author   Costas Andreopoulos <constantinos.andreopoulos \at cern.ch>
          University of Liverpool & STFC Rutherford Appleton Laboratory

\created  November 18, 2004

\cpright  Copyright (c) 2003-2020, The GENIE Collaboration
          For the full text of the license visit http://copyright.genie-mc.org          
*/
//____________________________________________________________________________

#ifndef _RES_KINEMATICS_GENERATOR_H_
#define _RES_KINEMATICS_GENERATOR_H_

#include "Framework/Utils/Range1.h"
#include "Physics/Common/KineGeneratorWithCache.h"

class TF2;

namespace genie {

class RESKinematicsGenerator : public KineGeneratorWithCache {

public :
  RESKinematicsGenerator();
  RESKinematicsGenerator(string config);
 ~RESKinematicsGenerator();

  // implement the EventRecordVisitorI interface
  void ProcessEventRecord(GHepRecord * event_rec) const;

  // overload the Algorithm::Configure() methods to load private data
  // members from configuration options
  void Configure(const Registry & config);
  void Configure(string config);

private:
  void   LoadConfig      (void);
  double ComputeMaxXSec  (const Interaction * interaction) const;
  TLorentzVector GetFinalStateLeptonKinematic(GHepRecord * evrec, double E, double gy, double gQ2) const;


  mutable TF2 * fEnvelope; ///< 2-D envelope used for importance sampling
  double fWcut;            ///< Wcut parameter in DIS/RES join scheme
<<<<<<< HEAD
  bool fDoRadiativeCorrection;
  bool fDoInternal;
  std::string fModel;               ///< to distinguish between differnt models, right now simc / vanderhagen
  double      fCutoff;
  double      fThickness;           ///< thicnknesses of targets in CLAS in radiation length 
=======
>>>>>>> 31479d9d
};

}      // genie namespace
#endif // _RES_KINEMATICS_GENERATOR_H_<|MERGE_RESOLUTION|>--- conflicted
+++ resolved
@@ -49,14 +49,11 @@
 
   mutable TF2 * fEnvelope; ///< 2-D envelope used for importance sampling
   double fWcut;            ///< Wcut parameter in DIS/RES join scheme
-<<<<<<< HEAD
   bool fDoRadiativeCorrection;
   bool fDoInternal;
   std::string fModel;               ///< to distinguish between differnt models, right now simc / vanderhagen
   double      fCutoff;
   double      fThickness;           ///< thicnknesses of targets in CLAS in radiation length 
-=======
->>>>>>> 31479d9d
 };
 
 }      // genie namespace
