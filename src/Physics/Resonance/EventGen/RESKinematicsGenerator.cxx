//____________________________________________________________________________
/*
 Copyright (c) 2003-2023, The GENIE Collaboration
 For the full text of the license visit http://copyright.genie-mc.org

 Costas Andreopoulos <constantinos.andreopoulos \at cern.ch>
 University of Liverpool & STFC Rutherford Appleton Laboratory
*/
//____________________________________________________________________________

#include <TMath.h>
#include <TF2.h>
#include <TROOT.h>

#include "Framework/Algorithm/AlgConfigPool.h"
#include "Framework/Conventions/GBuild.h"
#include "Framework/Conventions/Controls.h"
#include "Framework/Conventions/KineVar.h"
#include "Framework/Conventions/KinePhaseSpace.h"
#include "Framework/EventGen/EVGThreadException.h"
#include "Framework/EventGen/EventGeneratorI.h"
#include "Framework/EventGen//RunningThreadInfo.h"
#include "Framework/GHEP/GHepRecord.h"
#include "Framework/GHEP/GHepFlags.h"
#include "Framework/Messenger/Messenger.h"
#include "Framework/Numerical/RandomGen.h"
#include "Framework/Numerical/MathUtils.h"
#include "Framework/ParticleData/BaryonResonance.h"
#include "Framework/ParticleData/BaryonResUtils.h"
#include "Framework/Utils/KineUtils.h"
#include "Physics/Resonance/EventGen/RESKinematicsGenerator.h"

using namespace genie;
using namespace genie::controls;
using namespace genie::utils;

//___________________________________________________________________________
RESKinematicsGenerator::RESKinematicsGenerator() :
KineGeneratorWithCache("genie::RESKinematicsGenerator")
{
  fEnvelope = 0;
}
//___________________________________________________________________________
RESKinematicsGenerator::RESKinematicsGenerator(string config) :
KineGeneratorWithCache("genie::RESKinematicsGenerator", config)
{
  fEnvelope = 0;
}
//___________________________________________________________________________
RESKinematicsGenerator::~RESKinematicsGenerator()
{
  if(fEnvelope) delete fEnvelope;
}
//___________________________________________________________________________
void RESKinematicsGenerator::ProcessEventRecord(GHepRecord * evrec) const
{
  if(fGenerateUniformly) {
    LOG("RESKinematics", pNOTICE)
          << "Generating kinematics uniformly over the allowed phase space";
  }

  //-- Get the random number generators
  RandomGen * rnd = RandomGen::Instance();

  //-- Access cross section algorithm for running thread
  RunningThreadInfo * rtinfo = RunningThreadInfo::Instance();
  const EventGeneratorI * evg = rtinfo->RunningThread();
  fXSecModel = evg->CrossSectionAlg();

  //-- Get the interaction from the GHEP record
  Interaction * interaction = evrec->Summary();
  interaction->SetBit(kISkipProcessChk);

  //-- EM or CC/NC process (different importance sampling methods)
  bool is_em = interaction->ProcInfo().IsEM();

  //-- Compute the W limits
  //  (the physically allowed W's, unless an external cut is imposed)
  const KPhaseSpace & kps = interaction->PhaseSpace();
  Range1D_t W = kps.Limits(kKVW);

  if(W.max <=0 || W.min>=W.max) {
     LOG("RESKinematics", pWARN) << "No available phase space";
     evrec->EventFlags()->SetBitNumber(kKineGenErr, true);
     genie::exceptions::EVGThreadException exception;
     exception.SetReason("No available phase space");
     exception.SwitchOnFastForward();
     throw exception;
  }

  const InitialState & init_state = interaction -> InitState();
  double E = init_state.ProbeE(kRfHitNucRest);
<<<<<<< HEAD
  //  double M = init_state.Tgt().HitPartP4().M();
  //  double ml  = interaction->FSPrimLepton()->Mass();
=======
>>>>>>> 3a9752cb

  //-- For the subsequent kinematic selection with the rejection method:
  //   Calculate the max differential cross section or retrieve it from the
  //   cache. Throw an exception and quit the evg thread if a non-positive
  //   value is found.
  //   If the kinematics are generated uniformly over the allowed phase
  //   space the max xsec is irrelevant
  double xsec_max = (fGenerateUniformly) ? -1 : this->MaxXSec(evrec);

  //-- Try to select a valid W, Q2 pair using the rejection method
  double dW   = W.max - W.min;
  double xsec = -1;

  unsigned int iter = 0;
  bool accept = false;
  while(1) {
     iter++;
     if(iter > kRjMaxIterations) {
         LOG("RESKinematics", pWARN)
              << "*** Could not select a valid (W,Q^2) pair after "
                                                    << iter << " iterations";
         evrec->EventFlags()->SetBitNumber(kKineGenErr, true);
         genie::exceptions::EVGThreadException exception;
         exception.SetReason("Couldn't select kinematics");
         exception.SwitchOnFastForward();
         throw exception;
     }

     double gW   = 0; // current hadronic invariant mass
     double gQ2  = 0; // current momentum transfer
     double gQD2 = 0; // tranformed Q2 to take out dipole form

     if(fGenerateUniformly) 
     {
       //-- Generate a W uniformly in the kinematically allowed range.
       //   For the generated W, compute the Q2 range and generate a value
       //   uniformly over that range
       gW  = W.min + dW  * rnd->RndKine().Rndm();
       interaction->KinePtr()->SetW(gW);
       Range1D_t Q2 = kps.Q2Lim_W();
       if(Q2.max<=0. || Q2.min>=Q2.max) continue;
       gQ2 = Q2.min + (Q2.max-Q2.min) * rnd->RndKine().Rndm();
       interaction->SetBit(kISkipKinematicChk);
     } 
     else 
     {
        // neutrino scattering
        // Selecting unweighted event kinematics using an importance sampling
        // method. Q2 with be transformed to QD2 to take out the dipole form.
        interaction->KinePtr()->SetW(W.min);
        Range1D_t Q2 = kps.Q2Lim_W();
        double Q2min  = -99.;
        if (is_em) 
            Q2min  = Q2.min + kASmallNum; 
        else 
            Q2min  = 0 + kASmallNum;
        double Q2max  = Q2.max - kASmallNum;
        
        // In unweighted mode - use transform that takes out the dipole form
        double QD2min = utils::kinematics::Q2toQD2(Q2max);
        double QD2max = utils::kinematics::Q2toQD2(Q2min);
        
        gW  = W.min + dW  * rnd->RndKine().Rndm();
        gQD2 = QD2min + (QD2max - QD2min) * rnd->RndKine().Rndm();
         
        // QD2 -> Q2
        gQ2 = utils::kinematics::QD2toQ2(gQD2);
     } // uniformly over phase space?

     LOG("RESKinematics", pINFO) << "Trying: W = " << gW << ", Q2 = " << gQ2;

     //-- Set kinematics for current trial
     interaction->KinePtr()->SetW(gW);
     interaction->KinePtr()->SetQ2(gQ2);

     //-- Computing cross section for the current kinematics
     xsec = fXSecModel->XSec(interaction, kPSWQD2fE);

     //-- Decide whether to accept the current kinematics
     if(!fGenerateUniformly) 
     {
       // unified neutrino / electron scattering
       double t   = xsec_max * rnd->RndKine().Rndm();
       this->AssertXSecLimits(interaction, xsec, xsec_max);
       accept = (t < xsec);
     } // charged lepton or neutrino scattering?
     else 
     {
        accept = (xsec>0);
     } // uniformly over phase space

     //-- If the generated kinematics are accepted, finish-up module's job
     if(accept) {
        LOG("RESKinematics", pINFO)
                            << "Selected: W = " << gW << ", Q2 = " << gQ2;
        // reset 'trust' bits
        interaction->ResetBit(kISkipProcessChk);
        interaction->ResetBit(kISkipKinematicChk);

        // compute x,y for selected W,Q2
        // note: hit nucleon can be off the mass-shell
        double gx=-1, gy=-1;
<<<<<<< HEAD
        double M = init_state.Tgt().HitPartP4().M();
        //double M = init_state.Tgt().HitPartMass();
=======
        double M = init_state.Tgt().HitNucP4().M();
>>>>>>> 3a9752cb
        kinematics::WQ2toXY(E,M,gW,gQ2,gx,gy);

        // set the cross section for the selected kinematics
        evrec->SetDiffXSec(xsec,kPSWQ2fE);

        // for uniform kinematics, compute an event weight as
        // wght = (phase space volume)*(differential xsec)/(event total xsec)
        if(fGenerateUniformly) {
          double vol     = kinematics::PhaseSpaceVolume(interaction,kPSWQ2fE);
          double totxsec = evrec->XSec();
          double wght    = (vol/totxsec)*xsec;
          LOG("RESKinematics", pNOTICE)  << "Kinematics wght = "<< wght;

          // apply computed weight to the current event weight
          wght *= evrec->Weight();
          LOG("RESKinematics", pNOTICE) << "Current event wght = " << wght;
          evrec->SetWeight(wght);
        }

        // lock selected kinematics & clear running values
        interaction->KinePtr()->SetQ2(gQ2, true);
        interaction->KinePtr()->SetW (gW,  true);
        interaction->KinePtr()->Setx (gx,  true);
        interaction->KinePtr()->Sety (gy,  true);
        interaction->KinePtr()->ClearRunningValues();

        return;
     } // accept
  } // iterations
}
//___________________________________________________________________________
void RESKinematicsGenerator::Configure(const Registry & config)
{
  Algorithm::Configure(config);
  this->LoadConfig();
}
//____________________________________________________________________________
void RESKinematicsGenerator::Configure(string config)
{
  Algorithm::Configure(config);
  this->LoadConfig();
}
//____________________________________________________________________________
void RESKinematicsGenerator::LoadConfig(void)
{
  // Safety factor for the maximum differential cross section
  this->GetParamDef("MaxXSec-SafetyFactor", fSafetyFactor, 1.25);

  // Minimum energy for which max xsec would be cached, forcing explicit
  // calculation for lower eneries
  this->GetParamDef("Cache-MinEnergy", fEMin, 0.5);

  // Load Wcut used in DIS/RES join scheme
  this->GetParam("Wcut", fWcut);

  // Maximum allowed fractional cross section deviation from maxim cross
  // section used in rejection method
  this->GetParamDef("MaxXSec-DiffTolerance", fMaxXSecDiffTolerance, 999999.);
  assert(fMaxXSecDiffTolerance>=0);

  // Generate kinematics uniformly over allowed phase space and compute
  // an event weight?
  this->GetParamDef("UniformOverPhaseSpace", fGenerateUniformly, false);

  // Envelope employed when importance sampling is used
  // (initialize with dummy range)
  if(fEnvelope) delete fEnvelope;
  fEnvelope = new TF2("res-envelope",
        kinematics::RESImportanceSamplingEnvelope,0.01,1,0.01,1,4);
  // stop ROOT from deleting this object of its own volition
  gROOT->GetListOfFunctions()->Remove(fEnvelope);
}
//____________________________________________________________________________
double RESKinematicsGenerator::ComputeMaxXSec(
                                       const Interaction * interaction) const
{
// Computes the maximum differential cross section in the requested phase
// space. This method overloads KineGeneratorWithCache::ComputeMaxXSec
// method and the value is cached at a circular cache branch for retrieval
// during subsequent event generation.
// The computed max differential cross section does not need to be the exact
// maximum. The number used in the rejection method will be scaled up by a
// safety factor. But this needs to be fast - do not use a very fine grid.

  double max_xsec = 0.;

  const InitialState & init_state = interaction -> InitState();
  double E = init_state.ProbeE(kRfHitNucRest);
  bool is_em = interaction->ProcInfo().IsEM();
  double Q2Thres = is_em ? utils::kinematics::electromagnetic::kMinQ2Limit : controls::kMinQ2Limit;

  double md;
  if(!interaction->ExclTag().KnownResonance()) md=1.23;
  else {
     Resonance_t res = interaction->ExclTag().Resonance();
     md=res::Mass(res);
  }

  // ** 2-D Scan
  const KPhaseSpace & kps = interaction->PhaseSpace();
  Range1D_t rW = kps.WLim();
  
  int    NW   = 20;
  double Wmin = rW.min + kASmallNum;
  double Wmax = rW.max - kASmallNum;
  
  Wmax = TMath::Min(Wmax,fWcut);
  
  Wmin = TMath::Max(Wmin, md-.3);
  Wmax = TMath::Min(Wmax, md+.3);
  
  if(Wmax-Wmin<0.05) { NW=1; Wmin=Wmax; }
  
  double dW = (NW>1) ? (Wmax-Wmin)/(NW-1) : 0.;
  
  for(int iw=0; iw<NW; iw++) 
  {
      double W = Wmin + iw*dW;
      interaction->KinePtr()->SetW(W);
  
      int NQ2  = 25;
      int NQ2b =  4;
  
      Range1D_t rQ2 = kps.Q2Lim_W();
      if( rQ2.max < Q2Thres || rQ2.min <=0 ) continue;
      if( rQ2.max-rQ2.min<0.02 ) {NQ2=5; NQ2b=3;}
  
      double logQ2min   = TMath::Log(rQ2.min+kASmallNum);
      double logQ2max   = TMath::Log(rQ2.max-kASmallNum);
      double dlogQ2     = (logQ2max - logQ2min) /(NQ2-1);
      double xseclast   = -1;
      bool   increasing = true;
  
      for(int iq2=0; iq2<NQ2; iq2++) 
      {
        double Q2 = TMath::Exp(logQ2min + iq2 * dlogQ2);
        interaction->KinePtr()->SetQ2(Q2);
        double xsec = fXSecModel->XSec(interaction, kPSWQD2fE);
        LOG("RESKinematics", pDEBUG)
                << "xsec(W= " << W << ", Q2= " << Q2 << ") = " << xsec;
        max_xsec = TMath::Max(xsec, max_xsec);
        increasing = xsec-xseclast>=0;
        xseclast=xsec;
        
        // once the cross section stops increasing, I reduce the step size and
        // step backwards a little bit to handle cases that the max cross section
        // is grossly underestimated (very peaky distribution & large step)
        if(!increasing) 
        {
            dlogQ2/=NQ2b;
            for(int iq2b=0; iq2b<NQ2b; iq2b++) 
            {
              Q2 = TMath::Exp(TMath::Log(Q2) - dlogQ2);
              if(Q2 < rQ2.min) continue;
              interaction->KinePtr()->SetQ2(Q2);
              xsec = fXSecModel->XSec(interaction, kPSWQD2fE);
              LOG("RESKinematics", pDEBUG)
                      << "xsec(W= " << W << ", Q2= " << Q2 << ") = " << xsec;
              max_xsec = TMath::Max(xsec, max_xsec);
            }
            break;
        }
      } // Q2
  }//W

  // Apply safety factor, since value retrieved from the cache might
  // correspond to a slightly different energy
  // Apply larger safety factor for smaller energies.
  max_xsec *= ( (E<md) ? 2. : fSafetyFactor);

  return max_xsec;
}
//___________________________________________________________________________<|MERGE_RESOLUTION|>--- conflicted
+++ resolved
@@ -90,11 +90,6 @@
 
   const InitialState & init_state = interaction -> InitState();
   double E = init_state.ProbeE(kRfHitNucRest);
-<<<<<<< HEAD
-  //  double M = init_state.Tgt().HitPartP4().M();
-  //  double ml  = interaction->FSPrimLepton()->Mass();
-=======
->>>>>>> 3a9752cb
 
   //-- For the subsequent kinematic selection with the rejection method:
   //   Calculate the max differential cross section or retrieve it from the
@@ -197,12 +192,8 @@
         // compute x,y for selected W,Q2
         // note: hit nucleon can be off the mass-shell
         double gx=-1, gy=-1;
-<<<<<<< HEAD
         double M = init_state.Tgt().HitPartP4().M();
         //double M = init_state.Tgt().HitPartMass();
-=======
-        double M = init_state.Tgt().HitNucP4().M();
->>>>>>> 3a9752cb
         kinematics::WQ2toXY(E,M,gW,gQ2,gx,gy);
 
         // set the cross section for the selected kinematics
