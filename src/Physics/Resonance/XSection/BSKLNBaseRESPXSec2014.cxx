--- conflicted
+++ resolved
@@ -9,26 +9,20 @@
  Jarek Nowak
  University of Lancaster
 
-<<<<<<< HEAD
-          Adi Ashkenazi <adishka \at gmail.com>
-          Massachusetts Institute of Technology
-          
-          Igor Kakorin <kakorin@jinr.ru>
-          Joint Institute for Nuclear Research 
-          
-=======
  Gabe Perdue
  Fermilab
  
  Costas Andreopoulos <constantinos.andreopoulos \at cern.ch>
  University of Liverpool & STFC Rutherford Appleton Laboratory
->>>>>>> d64acdf8
 
  Afroditi Papadopoulou <apapadop \at mit.edu>
  Massachusetts Institute of Technology
 
  Adi Ashkenazi <adishka \at gmail.com>
  Massachusetts Institute of Technology
+ 
+ Igor Kakorin <kakorin@jinr.ru>
+ Joint Institute for Nuclear Research 
 */
 //____________________________________________________________________________
 
