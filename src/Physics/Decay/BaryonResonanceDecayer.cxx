//____________________________________________________________________________
/*
 Copyright (c) 2003-2018, The GENIE Collaboration
 For the full text of the license visit http://copyright.genie-mc.org

 Author: Costas Andreopoulos <costas.andreopoulos \at stfc.ac.uk>
         University of Liverpool & STFC Rutherford Appleton Lab
*/
//____________________________________________________________________________

#include <TClonesArray.h>
#include <TDecayChannel.h>
#include <TMath.h>

#include "Framework/Conventions/Controls.h"
#include "Framework/Conventions/Constants.h"
#include "Framework/ParticleData/PDGLibrary.h"
#include "Framework/ParticleData/PDGCodes.h"
#include "Framework/ParticleData/PDGUtils.h"
#include "Framework/ParticleData/BaryonResUtils.h"
#include "Framework/GHEP/GHepStatus.h"
#include "Framework/GHEP/GHepParticle.h"
#include "Framework/GHEP/GHepRecord.h"
#include "Framework/Numerical/RandomGen.h"
#include "Framework/Utils/PrintUtils.h"
#include "Framework/Messenger/Messenger.h"
#include "Physics/Decay/BaryonResonanceDecayer.h"

using namespace genie;
using namespace genie::controls;
using namespace genie::constants;
//____________________________________________________________________________
BaryonResonanceDecayer::BaryonResonanceDecayer() :
Decayer("genie::BaryonResonanceDecayer")
{
  this->Initialize();
}
//____________________________________________________________________________
BaryonResonanceDecayer::BaryonResonanceDecayer(string config) :
Decayer("genie::BaryonResonanceDecayer", config)
{
  this->Initialize();
}
//____________________________________________________________________________
BaryonResonanceDecayer::~BaryonResonanceDecayer()
{

}
//____________________________________________________________________________
void BaryonResonanceDecayer::ProcessEventRecord(GHepRecord * event) const
{
  LOG("ResonanceDecay", pINFO)
    << "Running resonance decayer "
    << ((fRunBefHadroTransp) ? "*before*" : "*after*") << " FSI";

  // Loop over particles, find unstable ones and decay them
  TObjArrayIter piter(event);
  GHepParticle * p = 0;
  int ipos = -1;

  while( (p = (GHepParticle *) piter.Next()) ) {

    ipos++;
    LOG("ResonanceDecay", pDEBUG) << "Checking: " << p->Name();

    int pdg_code = p->Pdg();
    GHepStatus_t status_code = p->Status();

    if(!this->IsHandled  (pdg_code)) continue;
    if(!this->ToBeDecayed(pdg_code, status_code)) continue;

    LOG("ResonanceDecay", pNOTICE)
          << "Decaying unstable particle: " << p->Name();

    bool decayed = this->Decay(ipos, event);
    assert(decayed); // handle this more graciously and throw an exception
  } // loop over particles

  LOG("ResonanceDecay", pNOTICE)
     << "Done finding & decaying baryon resonances";
}
//____________________________________________________________________________
bool BaryonResonanceDecayer::Decay(
  int decay_particle_id, GHepRecord * event) const
{
  // Reset previous decay weight
  fWeight = 1.;

  // Get particle to be decayed
  GHepParticle * decay_particle = event->Particle(decay_particle_id);
  if(!decay_particle) return false;

  // Select a decay channel
  TDecayChannel * selected_decay_channel =
     this->SelectDecayChannel(decay_particle_id, event);
  if(!selected_decay_channel) return false;

  // Decay the exclusive state and copy daughters in the event record
  this->DecayExclusive(decay_particle_id, event, selected_decay_channel);

  // Update the event weight for each weighted particle decay
  double weight = event->Weight() * fWeight;
  event->SetWeight(weight);

  // Mark input particle as a 'decayed state' & add its daughter links
  decay_particle->SetStatus(kIStDecayedState);

  return true;
}
//____________________________________________________________________________
TDecayChannel * BaryonResonanceDecayer::SelectDecayChannel(
   int decay_particle_id, GHepRecord * event) const
{
  // Get particle to be decayed
  GHepParticle * decay_particle = event->Particle(decay_particle_id);
  if(!decay_particle) return 0;

  // Get the particle 4-momentum and PDG code
  TLorentzVector decay_particle_p4 = *(decay_particle->P4());
  int decay_particle_pdg_code = decay_particle->Pdg();

  // Find the particle in the PDG library & quit if it does not exist
  TParticlePDG * mother =
     PDGLibrary::Instance()->Find(decay_particle_pdg_code);
  if(!mother) {
     LOG("ResonanceDecay", pERROR)
        << "\n *** The particle with PDG code = " << decay_particle_pdg_code
         << " was not found in PDGLibrary";
     return 0;
  }
  LOG("ResonanceDecay", pINFO)
    << "Decaying a " << mother->GetName()
    << " with P4 = " << utils::print::P4AsString(&decay_particle_p4);

  // Get the resonance mass W (generally different from the mass associated
  // with the input PDG code, since the it is produced off the mass shell)
  double W = decay_particle_p4.M();
  LOG("ResonanceDecay", pINFO) << "Available mass W = " << W;

  // Get all decay channels
  TObjArray * original_decay_list = mother->DecayList();

  unsigned int nch = original_decay_list -> GetEntries();
  LOG("ResonanceDecay", pINFO)
    << mother->GetName() << " has: " << nch << " decay channels";

  // Loop over the decay channels (dc) and write down the branching
  // ratios to be used for selecting a decay channel.
  // Since a baryon resonance can be created at W < Mres, explicitly
  // check and inhibit decay channels for which W > final-state-mass

  bool is_delta =
    ( decay_particle_pdg_code ==  kPdgP33m1232_Delta0 ||
      decay_particle_pdg_code == -kPdgP33m1232_Delta0 ||
      decay_particle_pdg_code ==  kPdgP33m1232_DeltaP ||
      decay_particle_pdg_code == -kPdgP33m1232_DeltaP );

  TObjArray * actual_decay_list = nullptr ;

  if ( is_delta ) {
    actual_decay_list = EvolveDeltaBR( decay_particle_pdg_code, original_decay_list, W ) ;
    nch = actual_decay_list -> GetEntries() ;
  }
  else
    actual_decay_list = original_decay_list ;

  double BR[nch], tot_BR = 0;

  for(unsigned int ich = 0; ich < nch; ich++) {

    TDecayChannel * ch = (TDecayChannel *) actual_decay_list -> At(ich);

    double fsmass = this->FinalStateMass(ch) ;
    if ( fsmass < W ) {

      SLOG("ResonanceDecay", pDEBUG)
                << "Using channel: " << ich
                << " with final state mass = " << fsmass << " GeV";

      tot_BR += ch->BranchingRatio();

    } else {
      SLOG("ResonanceDecay", pINFO)
                << "Suppresing channel: " << ich
                << " with final state mass = " << fsmass << " GeV";
    } // final state mass

    BR[ich] = tot_BR;
  }//channel loop

  if( tot_BR <= 0. ) {
    SLOG("ResonanceDecay", pWARN)
          << "None of the " << nch << " decay channels is available @ W = " << W;
    return 0;
  }

  // Select a resonance based on the branching ratios
  unsigned int ich = 0, sel_ich; // id of selected decay channel
  RandomGen * rnd = RandomGen::Instance();
  double x = tot_BR * rnd->RndDec().Rndm();
  do {
    sel_ich = ich;
  } while (x > BR[ich++]);

  TDecayChannel * sel_ch = (TDecayChannel *) actual_decay_list -> At(sel_ich);

  LOG("ResonanceDecay", pINFO)
    << "Selected " << sel_ch->NDaughters() << "-particle decay channel ("
    << sel_ich << ") has BR = " << sel_ch->BranchingRatio();

  if ( is_delta )
    delete actual_decay_list ;

  return sel_ch;
}
//____________________________________________________________________________
void BaryonResonanceDecayer::DecayExclusive(
  int decay_particle_id, GHepRecord * event, TDecayChannel * ch) const
{
  // Find the particle to be decayed in the event record
  GHepParticle * decay_particle = event->Particle(decay_particle_id);
  if(!decay_particle) return;

  // Get the decayed particle 4-momentum, 4-position and PDG code
  TLorentzVector decay_particle_p4 = *(decay_particle->P4());
  TLorentzVector decay_particle_x4 = *(decay_particle->X4());
  int decay_particle_pdg_code = decay_particle->Pdg();

  // Get the final state mass spectrum and the particle codes
  // for the selected decay channel
  unsigned int nd = ch->NDaughters();

  int    pdgc[nd];
  double mass[nd];

  for(unsigned int iparticle = 0; iparticle < nd; iparticle++) {
     int daughter_code = ch->DaughterPdgCode(iparticle);
     TParticlePDG * daughter = PDGLibrary::Instance()->Find(daughter_code);
     assert(daughter);

     pdgc[iparticle] = daughter_code;
     mass[iparticle] = daughter->Mass();

     SLOG("ResonanceDecay", pINFO)
         << "+ daughter[" << iparticle << "]: "
         << daughter->GetName() << " (pdg-code = "
         << pdgc[iparticle] << ", mass = " << mass[iparticle] << ")";
  }

  // Check whether the expected channel is Delta->pion+nucleon
  bool is_delta = (decay_particle_pdg_code == kPdgP33m1232_DeltaPP ||
                   decay_particle_pdg_code == kPdgP33m1232_DeltaP  ||
                   decay_particle_pdg_code == kPdgP33m1232_Delta0);

  bool is_delta_N_Pi_decay = is_delta && this->IsPiNDecayChannel(ch);

  // Decay the resonance using an N-body phase space generator
  // The particle will be decayed in its rest frame and then the daughters
  // will be boosted back to the original frame.

  bool is_permitted = fPhaseSpaceGenerator.SetDecay(decay_particle_p4, nd, mass);
  assert(is_permitted);

  // Find the maximum phase space decay weight
  // double wmax = fPhaseSpaceGenerator.GetWtMax();
  double wmax = -1;
  for(int i=0; i<50; i++) {
     double w = fPhaseSpaceGenerator.Generate();
     wmax = TMath::Max(wmax,w);
  }
  assert(wmax>0);
  LOG("ResonanceDecay", pINFO)
    << "Max phase space gen. weight for current decay: " << wmax;

  if(fGenerateWeighted)
  {
    // Generating weighted decays
    // Do a single draw of momentum 4-vectors and then stop,
    // taking into account the weight for this particular draw
    double w = fPhaseSpaceGenerator.Generate();
    fWeight *= TMath::Max(w/wmax, 1.);
  }
  else
  {
    // Generating un-weighted decays
    RandomGen * rnd = RandomGen::Instance();
    wmax *= 2;
    bool accept_decay=false;
    unsigned int itry=0;

    while(!accept_decay)
    {
      itry++;
      assert(itry<kMaxUnweightDecayIterations);

      double w  = fPhaseSpaceGenerator.Generate();
      double gw = wmax * rnd->RndDec().Rndm();

      if(w>wmax) {
         LOG("ResonanceDecay", pWARN)
            << "Current decay weight = " << w << " > wmax = " << wmax;
      }
      LOG("ResonanceDecay", pINFO)
        << "Current decay weight = " << w << " / R = " << gw;

      accept_decay = (gw<=w);

      // Extra logic that applies only for Delta -> N + pi
      if( accept_decay && is_delta_N_Pi_decay ) {

        // We don't want the decay Delta -> Pi + N to be isotropic in the Delta referemce frame
        // as generated by the simple phase space generator.
        // In order to sample pion distribution according to W(Theta) in the Delta resonance decay,
        // we make use of the following.
        // For each event generated from a Delta -> N + Pi event with Pi emitted at
        // at angle Theta (in the Delta rest frame), attach a random number to it.
        // then we calculate W(Theta) according to the definition
        // W(Theta) = 1 − P[ 3/2 ] x L_2(cos Theta) + P[ 1/2 ] x L_2(cos Theta)
        // where
        // L_2 is the second Legendre polynomial L_2(x) = (3x^2 -1)/2
        // and P[3/2] and P[1/2] have to some up to 1.
        // Each possible final state is used to evaluate (Theta),
        // then a random number is thrown, if the the random number is higher than W(Theta) drop this event and go
        // back to re-generate an event and repeat the procedure.
        // Otherwise keep this event to the record.

        // Locate the pion in the decay products
        // at this point we already know that the pion is unique so the first pion we find is our pion
        unsigned int pi_id = 0 ;

        for(unsigned int iparticle = 0; iparticle < nd; iparticle++) {

          if ( genie::pdg::IsPion( ch->DaughterPdgCode(iparticle) ) ) {
            pi_id = iparticle ;
            break ;
          }
        }//iparticle

        TLorentzVector * lab_pion = fPhaseSpaceGenerator.GetDecay(pi_id);
        TLorentzVector pion( lab_pion -> Px(), lab_pion -> Py(), lab_pion -> Pz(), lab_pion -> Energy() ) ;

        pion.Boost(-decay_particle_p4.BoostVector() );  // this gives us the pion in the Delta reference frame

        double costheta = pion.CosTheta() ;
        double legendre_2 = 0.5*(3.*costheta*costheta -1.);

        double w_theta = 1. - fProb32 * legendre_2 + fProb12 * legendre_2 ;


        double aidrnd = fW_max * rnd->RndDec().Rndm();

        if ( w_theta < aidrnd )
          accept_decay = false ;

      } //if it is a Delta -> N + Pi

    }//accept_decay

  }//fGenerateWeighted

  // A decay was generated - Copy to the event record

  // Check whether the interaction is off a nuclear target or free nucleon
  // Depending on whether this module is run before or after the hadron
  // transport module it would affect the daughters status code
  GHepParticle * target_nucleus = event->TargetNucleus();
  bool in_nucleus = (target_nucleus!=0);

  // Loop over daughter list and add corresponding GHepParticles
  for(unsigned int id = 0; id < nd; id++) {

     int daughter_pdg_code = pdgc[id];

     TLorentzVector * daughter_p4 = fPhaseSpaceGenerator.GetDecay(id);
     LOG("ResonanceDecay", pDEBUG)
        << "Adding daughter particle with PDG code = " << pdgc[id]
        << " and mass = " << mass[id] << " GeV";

     bool is_hadron = pdg::IsHadron(daughter_pdg_code);
     bool hadron_in_nuc = (in_nucleus && is_hadron && fRunBefHadroTransp);

     GHepStatus_t daughter_status_code = (hadron_in_nuc) ?
          kIStHadronInTheNucleus : kIStStableFinalState;

     event->AddParticle(
       daughter_pdg_code, daughter_status_code, decay_particle_id,-1,-1,-1,
       *daughter_p4, decay_particle_x4);
  }

}
TObjArray *  BaryonResonanceDecayer::EvolveDeltaBR(int dec_part_pdgc, TObjArray * decay_list, double W) const {

  unsigned int nch = decay_list -> GetEntries();

  std::vector<double> widths( nch, 0. ) ;
  double tot = 0. ;

  TDecayChannel * temp = nullptr ;

  for ( unsigned int i = 0 ; i < nch ; ++i ) {

    temp = (TDecayChannel*) decay_list -> At(i) ;
    tot += widths[i] = EvolveDeltaDecayWidth(dec_part_pdgc, temp, W ) ;

  }

  if ( tot <= 0. ) return  new TObjArray( 0 ) ;

  TObjArray * new_list = new TObjArray() ;

  TDecayChannel * update = nullptr ;

  for ( unsigned int i = 0 ; i < nch ; ++i ) {

    if ( widths[i] <= 0. ) continue ;

    temp = (TDecayChannel*) decay_list -> At(i) ;

    unsigned int nd = temp -> NDaughters() ;
    std::vector<Int_t> ds( nd, 0 ) ;
    for ( unsigned int d = 0 ; d < nd; ++d ) {
      ds[d] = temp -> DaughterPdgCode(d) ;
    }

    update = new TDecayChannel(
        temp -> Number(),
        temp -> MatrixElementCode(),
        widths[i] / tot,
        nd,
        & ds[0]
        ) ;

    new_list -> Add( update ) ;
  }

  new_list -> SetOwner(kTRUE);

  return new_list ;
}

//____________________________________________________________________________
double BaryonResonanceDecayer::EvolveDeltaDecayWidth(int dec_part_pdgc, TDecayChannel * ch, double W) const {

  /*
   * The decay widths of the Delta in Pions or in N gammas are not constant.
   * They depend on the actual mass of the decaying delta (W) they need to be evolved accordingly.
   * This method tweaks the Delta branching ratios as a function of the W and
   * returns the proper one depending on the specific decay channel.
   */

  // identify the decay channel
  // The delta decays only in 3 ways
  // Delta -> Charged Pi + N
  // Delta -> Pi0 + N
  // Delta -> Gamma + N

  // They have evolution as a function of W that are different if the final state has pions or not
  // so having tagged the pion is enough for the purpose of this method.

  bool has_pion = false ;
  int pion_id = -1 ;
  int nucleon_id = -1 ;
  unsigned int nd = ch -> NDaughters() ;
  for(unsigned int i = 0 ; i < nd; ++i ) {
    if ( genie::pdg::IsPion( ch -> DaughterPdgCode(i) ) ) {
      has_pion = true ;
      pion_id = i ;
    }

    if ( genie::pdg::IsNucleon( ch -> DaughterPdgCode(i) ) ) {
      nucleon_id = i ;
    }
  }


  // The first and most trivial evolution of the Width as a function of W
  // is that if W is lower then the final state mass the width collapses to 0.

  if ( W < this -> FinalStateMass( ch ) ) {

    return 0. ;

  }

  // At this point, W is high enough to assume the decay of the delta in this channel
  //
<<<<<<< HEAD
  // while(1){  //start a loop until break;
  //
  //   if(fGenerateWeighted)
  //   {
  //     // *** generating weighted decays ***
  //     double w = fPhaseSpaceGenerator.Generate();
  //     fWeight *= TMath::Max(w/wmax, 1.);
  //   }
  //   else
  //   {
  //     // *** generating un-weighted decays ***
  //     RandomGen * rnd = RandomGen::Instance();
  //     wmax *= 2;
  //     bool accept_decay=false;
  //     unsigned int itry=0;
  //
  //     while(!accept_decay)
  //     {
  //       itry++;
  //       assert(itry<kMaxUnweightDecayIterations);
  //
  //       double w  = fPhaseSpaceGenerator.Generate();
  //       double gw = wmax * rnd->RndDec().Rndm();
  //
  //       if(w>wmax) {
  //          LOG("Decay", pWARN)
  //             << "Current decay weight = " << w << " > wmax = " << wmax;
  //       }
  //       LOG("Decay", pINFO)
  //         << "Current decay weight = " << w << " / R = " << gw;
  //
  //       accept_decay = (gw<=w);
  //     }//accept_decay
  //   }//fGenerateWeighted
  //
  //   // // Add the mother particle to the event record (KS=11 as in PYTHIA)
  //   // TParticlePDG * mother = PDGLibrary::Instance()->Find(pdg_code);
  //   //
  //   // double px   = p.Px();
  //   // double py   = p.Py();
  //   // double pz   = p.Pz();
  //   // double E    = p.Energy();
  //   // double M    = mother->Mass();
  //
  //   if(twobody)
  //   {
  //     // // restore mother particle's 4-momentum.
  //     // vcheckdelta.SetPxPyPzE(px,py,pz,E);}
  //     //
  //     // // restore mother particle to the temp_particle list.
  //     // new ( (*temp_particle_list)[0] )
  //     //   GHepParticle(pdg_code,kIStNucleonTarget,0,0,0,px,py,pz,E,0,0,0,0);
  //
  //     // Add the daughter particles to the event record
  //     for(unsigned int id = 0; id < nd; id++) {
  //
  //        TLorentzVector * p4 = fPhaseSpaceGenerator.GetDecay(id);
  //        LOG("Decay", pDEBUG)
  //           << "Adding final state particle PDGC = " << pdgc[id]
  //           << " with mass = " << mass[id] << " GeV";
=======
  // The amplitude dependencies on W scales with the momentum of the pion or the photon respectivelly
  // following these relationships
>>>>>>> f908619b
  //
  //                              (p_pi(W))^3
  //  Ampl_pi(W) = Ampl_pi(def)x---------------
  //                             (p_pi(def))^3
  //
  //
<<<<<<< HEAD
  //        new ( (*temp_particle_list)[1+id] )
  //           GHepParticle(pdgc[id],kIStStableFinalState,0,0,0,0,px,py,pz,E,0,0,0,0);
  //     }//end daughter particle loop
=======
  //                              (p_ga(W))^3       (F_ga(W))^2
  //  Ampl_ga(W) = Ampl_ga(def)x--------------- x ---------------
  //                             (p_ga(def))^3     (F_ga(def))^2
>>>>>>> f908619b
  //
  // where the "def" stand for the nominal value of the Delta mass.
  //  - pi_* are the momentum of the gamma and of the pion coming from the decay
  //  - F_ga is the form factor
  //
  // So the new amplitudes are evaluated and the proper value is returned

  // Getting the delta resonance from GENIE database
   Resonance_t res = genie::utils::res::FromPdgCode( dec_part_pdgc ) ;

   double m = genie::utils::res::Mass( res ) ;
   double m_2   = TMath::Power(m, 2);

   double mN = genie::pdg::IsProton( ch -> DaughterPdgCode( nucleon_id ) ) ?  genie::constants::kProtonMass : genie::constants::kNucleonMass ;
   double mN_2  = TMath::Power( mN,     2);

   double W_2   = TMath::Power(W,      2);

   double scaling = 0. ;

   if ( has_pion ) {

     double mPion = TMath::Abs( ch -> DaughterPdgCode( pion_id ) ) == kPdgPiP ? genie::constants::kPionMass : genie::constants::kPi0Mass ;
     double m_aux1= TMath::Power( mN + mPion, 2) ;
     double m_aux2= TMath::Power( mN - mPion, 2) ;

     // momentum of the pion in the Delta reference frame
     double pPi_W    = TMath::Sqrt((W_2-m_aux1)*(W_2-m_aux2))/(2*W);  // at W
     double pPi_m    = TMath::Sqrt((m_2-m_aux1)*(m_2-m_aux2))/(2*m);  // at the default Delta mass

     scaling = TMath::Power( pPi_W / pPi_m , 3 ) ;

   }
   else {

     // momentum of the photon in the Delta Reference frame = Energy of the photon
     double Egamma_W = (W_2-mN_2)/(2*W);  // at W
     double Egamma_m = (m_2-mN_2)/(2*m);  // at the default Delta mass

     // form factor of the photon production
     double fgamma_W = 1./(TMath::Power(1+Egamma_W*Egamma_W/fFFScaling, 2));
     double fgamma_m = 1./(TMath::Power(1+Egamma_m*Egamma_m/fFFScaling, 2));

     scaling = TMath::Power( Egamma_W / Egamma_m, 3 ) * TMath::Power( fgamma_W / fgamma_m , 2 ) ;
   }

   // get the width of the delta and obtain the width of the decay in the channel we are evolving
   // evaluated at the nominal mass of the delta
   double defChWidth    = ch -> BranchingRatio() * genie::utils::res::Width( res ) ;

   return defChWidth * scaling ;

}
//____________________________________________________________________________

double BaryonResonanceDecayer::Weight(void) const
{
  return fWeight;
}
//____________________________________________________________________________
double BaryonResonanceDecayer::FinalStateMass( TDecayChannel * ch ) const
{
// Computes the total mass of the final state system

  double mass = 0;
  unsigned int nd = ch->NDaughters();

  for(unsigned int iparticle = 0; iparticle < nd; iparticle++) {

     int daughter_code = ch->DaughterPdgCode(iparticle);
     TParticlePDG * daughter = PDGLibrary::Instance()->Find(daughter_code);
     assert(daughter);

     double md = daughter->Mass();

     // hack to switch off channels giving rare  occurences of |1114| that has
     // no decay channels in the pdg table (08/2007)
     if(TMath::Abs(daughter_code) == 1114) {
         LOG("ResonanceDecay", pNOTICE)
            << "Disabling decay channel containing resonance 1114";;
         md = 999999999;
     }
     mass += md;
  }
  return mass;
}
//____________________________________________________________________________
bool BaryonResonanceDecayer::IsPiNDecayChannel( TDecayChannel * ch ) const
{
  if(!ch) return false;

  unsigned int nd = ch->NDaughters();
  if(nd != 2) return false;

  int  npi    = 0;
  int  nnucl  = 0;

  for(unsigned int iparticle = 0; iparticle < nd; iparticle++) {

    int daughter_code = ch->DaughterPdgCode(iparticle);

    if( genie::pdg::IsPion( daughter_code ) )
      npi++;

    if ( genie::pdg::IsNucleon(daughter_code ) )
      nnucl++;

  }//iparticle

  if(npi == 1 && nnucl == 1) return true;

  return false;
}
//____________________________________________________________________________
void BaryonResonanceDecayer::Initialize(void) const
{

}
//____________________________________________________________________________
bool BaryonResonanceDecayer::IsHandled(int pdg_code) const
{
  bool is_handled = utils::res::IsBaryonResonance(pdg_code);

  LOG("ResonanceDecay", pDEBUG)
      << "Can decay particle with PDG code = " << pdg_code
      << "? " << ((is_handled)? "Yes" : "No");

  return pdg_code;
}
//____________________________________________________________________________
void BaryonResonanceDecayer::InhibitDecay(int pdgc, TDecayChannel * dc) const
{
  if(! this->IsHandled(pdgc)) return;
  if(!dc) return;

  //
  // Not implemented
  //
}
//____________________________________________________________________________
void BaryonResonanceDecayer::UnInhibitDecay(int pdgc, TDecayChannel * dc) const
{
  if(! this->IsHandled(pdgc)) return;
  if(!dc) return;

  //
  // Not implemented
  //
}
//____________________________________________________________________________
void BaryonResonanceDecayer::LoadConfig(void) {

  Decayer::LoadConfig() ;

  this->GetParamDef( "Prob32", fProb32, 0.75 ) ;

  fProb12 = 1. - fProb32 ;

  // the W(theta) function, see above, has to be positive
  // so prob12 has to be in [0, 3/2]
  
  if ( fProb12 < 0. || fProb12 > 1.5 ) {

 
    LOG("BaryonResonanceDecayer", pFATAL)
      << "Input configuration value for P(1/2) is not physical: Exiting" ; 

    // From the FreeBSD Library Functions Manual 
    // 
    // EX_CONFIG (78)   Something was found in an unconfigured or miscon-
    //                  figured state.

    exit( 78 ) ;
    
  }

  // the maximum of the W(theta) is necessary to throw to scale the random number used for the check
  
  fW_max = fProb12 > 0.5 ? 2*fProb12 : 1.5 - fProb12 ; 


  this -> GetParam( "FFScaling", fFFScaling ) ;

}
<|MERGE_RESOLUTION|>--- conflicted
+++ resolved
@@ -484,86 +484,17 @@
 
   // At this point, W is high enough to assume the decay of the delta in this channel
   //
-<<<<<<< HEAD
-  // while(1){  //start a loop until break;
-  //
-  //   if(fGenerateWeighted)
-  //   {
-  //     // *** generating weighted decays ***
-  //     double w = fPhaseSpaceGenerator.Generate();
-  //     fWeight *= TMath::Max(w/wmax, 1.);
-  //   }
-  //   else
-  //   {
-  //     // *** generating un-weighted decays ***
-  //     RandomGen * rnd = RandomGen::Instance();
-  //     wmax *= 2;
-  //     bool accept_decay=false;
-  //     unsigned int itry=0;
-  //
-  //     while(!accept_decay)
-  //     {
-  //       itry++;
-  //       assert(itry<kMaxUnweightDecayIterations);
-  //
-  //       double w  = fPhaseSpaceGenerator.Generate();
-  //       double gw = wmax * rnd->RndDec().Rndm();
-  //
-  //       if(w>wmax) {
-  //          LOG("Decay", pWARN)
-  //             << "Current decay weight = " << w << " > wmax = " << wmax;
-  //       }
-  //       LOG("Decay", pINFO)
-  //         << "Current decay weight = " << w << " / R = " << gw;
-  //
-  //       accept_decay = (gw<=w);
-  //     }//accept_decay
-  //   }//fGenerateWeighted
-  //
-  //   // // Add the mother particle to the event record (KS=11 as in PYTHIA)
-  //   // TParticlePDG * mother = PDGLibrary::Instance()->Find(pdg_code);
-  //   //
-  //   // double px   = p.Px();
-  //   // double py   = p.Py();
-  //   // double pz   = p.Pz();
-  //   // double E    = p.Energy();
-  //   // double M    = mother->Mass();
-  //
-  //   if(twobody)
-  //   {
-  //     // // restore mother particle's 4-momentum.
-  //     // vcheckdelta.SetPxPyPzE(px,py,pz,E);}
-  //     //
-  //     // // restore mother particle to the temp_particle list.
-  //     // new ( (*temp_particle_list)[0] )
-  //     //   GHepParticle(pdg_code,kIStNucleonTarget,0,0,0,px,py,pz,E,0,0,0,0);
-  //
-  //     // Add the daughter particles to the event record
-  //     for(unsigned int id = 0; id < nd; id++) {
-  //
-  //        TLorentzVector * p4 = fPhaseSpaceGenerator.GetDecay(id);
-  //        LOG("Decay", pDEBUG)
-  //           << "Adding final state particle PDGC = " << pdgc[id]
-  //           << " with mass = " << mass[id] << " GeV";
-=======
   // The amplitude dependencies on W scales with the momentum of the pion or the photon respectivelly
   // following these relationships
->>>>>>> f908619b
   //
   //                              (p_pi(W))^3
   //  Ampl_pi(W) = Ampl_pi(def)x---------------
   //                             (p_pi(def))^3
   //
   //
-<<<<<<< HEAD
-  //        new ( (*temp_particle_list)[1+id] )
-  //           GHepParticle(pdgc[id],kIStStableFinalState,0,0,0,0,px,py,pz,E,0,0,0,0);
-  //     }//end daughter particle loop
-=======
   //                              (p_ga(W))^3       (F_ga(W))^2
   //  Ampl_ga(W) = Ampl_ga(def)x--------------- x ---------------
   //                             (p_ga(def))^3     (F_ga(def))^2
->>>>>>> f908619b
   //
   // where the "def" stand for the nominal value of the Delta mass.
   //  - pi_* are the momentum of the gamma and of the pion coming from the decay
