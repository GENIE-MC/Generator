#!/usr/bin/perl

#---------------------------------------------------------------------------------------------------------------------
# Submit standard neutrino event generation jobs for GENIE release validation
# The outputs can be compared with outputs from past releases using GENIE's gvld_sample_comp utility.
# Sanity checks can be performed using GENIE's gvld_sample_scan utility.
#
# Syntax:
#   shell% perl submit_standard_neutrino_mc_test_jobs.pl <options>
#
# Options:
#    --version       : GENIE version number
#    --run           : Comma separated list of run numbers
#   [--arch]         : <SL4_32bit, SL5_64bit>, default: SL5_64bit
#   [--production]   : default: routine_validation
#   [--cycle]        : default: 01
#   [--ref-samples]  : Path for reference samples, default: no reference samples / no plots will be generated
#   [--use-valgrind] : default: off
<<<<<<< HEAD
#   [--batch-system] : <PBS, LSF, none>, default: PBS
=======
#   [--batch-system] : <PBS, LSF, slurm, none>, default: PBS
>>>>>>> 843fac1d
#   [--queue]        : default: prod
#   [--softw-topdir] : default: /opt/ppd/t2k/softw/GENIE
#
# Examples:
#   shell% perl submit_standard_neutrino_mc_test_jobs.pl \
#               --production 2.5.1_prelease_tests --cycle 01 --version v2.5.1 --run 1001
#   shell% perl submit_standard_neutrino_mc_test_jobs.pl \
#                --production 2.5.1_prelease_tests --cycle 01 --version v2.5.1 --run 1000,1001,9203
#   shell% perl submit_standard_neutrino_mc_test_jobs.pl \
#                --production 2.5.1_prelease_tests --cycle 01 --version v2.5.1 --run all
#
# Tested at the RAL/PPD Tier2 PBS batch farm.
#
# Costas Andreopoulos <costas.andreopoulos \at stfc.ac.uk>
# STFC, Rutherford Appleton Lab
#---------------------------------------------------------------------------------------------------------------------
#
# SAMPLES:
#......................................................................
#  run   | nev  |  init state      | energy  | processes
#  nu.   |      |                  | (GeV)   | enabled
#......................................................................
#  1000  | 100k |  numu    + n     |  0.5    | all       
#  1001  | 100k |  numu    + n     |    1    | all       
#  1002  | 100k |  numu    + n     |    5    | all       
#  1003  | 100k |  numu    + n     |   50    | all       
#  1101  | 100k |  numubar + p     |    1    | all       
#  1102  | 100k |  numubar + p     |    5    | all       
#  1103  | 100k |  numubar + p     |   50    | all       
#  2001  | 100k |  numu    + Fe56  |    1    | all       
#  2002  | 100k |  numu    + Fe56  |    5    | all       
#  2003  | 100k |  numu    + Fe56  |   50    | all       
#  2101  | 100k |  numubar + Fe56  |    1    | all      
#  2102  | 100k |  numubar + Fe56  |    5    | all       
#  2103  | 100k |  numubar + Fe56  |   50    | all       
#  9001  | 100k |  numu    + Fe56  |    5    | DIS charm 
#  9002  | 100k |  numu    + Fe56  |    5    | QEL charm 
#  9101  | 100k |  numu    + Fe56  |    2    | COH CC+NC 
#  9201  | 100k |  nue     + Fe56  |    1    | ve elastic
#  9202  | 100k |  numu    + Fe56  |    1    | ve elastic
#  9203  |  50k |  numu    + Fe56  |   20    | IMD
#  9204  |  50k |  nuebar  + Fe56  |   20    | IMD (annihilation)
#......................................................................
#

use File::Path;

# inputs
#
$iarg=0;
foreach (@ARGV) {
  if($_ eq '--version')       { $genie_version   = $ARGV[$iarg+1]; }
  if($_ eq '--run')           { $runnu           = $ARGV[$iarg+1]; }
  if($_ eq '--arch')          { $arch            = $ARGV[$iarg+1]; }
  if($_ eq '--production')    { $production      = $ARGV[$iarg+1]; }
  if($_ eq '--cycle')         { $cycle           = $ARGV[$iarg+1]; }
  if($_ eq '--ref-samples')   { $ref_sample_path = $ARGV[$iarg+1]; }
  if($_ eq '--use-valgrind')  { $use_valgrind    = $ARGV[$iarg+1]; }
  if($_ eq '--batch-system')  { $batch_system    = $ARGV[$iarg+1]; }
  if($_ eq '--queue')         { $queue           = $ARGV[$iarg+1]; }
  if($_ eq '--softw-topdir')  { $softw_topdir    = $ARGV[$iarg+1]; }  
  $iarg++;
}
die("** Aborting [Undefined benchmark runs #. Use the --run option]")
unless defined $runnu;
die("** Aborting [Undefined GENIE version. Use the --version option]")
unless defined $genie_version;

$use_valgrind    = 0                          unless defined $use_valgrind;
$arch            = "SL5_64bit"                unless defined $arch;
$production      = "routine_validation"       unless defined $production;
$cycle           = "01"                       unless defined $cycle;
$batch_system    = "PBS"                      unless defined $batch_system;
$queue           = "prod"                     unless defined $queue;
$softw_topdir    = "/opt/ppd/t2k/softw/GENIE" unless defined $softw_topdir;
$ref_sample_path = 0                          unless defined $ref_sample_path;
$genie_setup     = "$softw_topdir/builds/$arch/$genie_version-setup";
$jobs_dir        = "$softw_topdir/scratch/$genie_version-$production\_$cycle-mctest";
$xspl_file       = "$softw_topdir/data/job_inputs/xspl/gxspl-vA-$genie_version.xml";
$mcseed          = 210921029;

%nevents_hash = ( 
  '1000' => '100000',
  '1001' => '100000',
  '1002' => '100000',
  '1003' => '100000',
  '1101' => '100000',
  '1102' => '100000',
  '1103' => '100000',
  '2001' => '100000',
  '2002' => '100000',
  '2003' => '100000',
  '2101' => '100000',
  '2102' => '100000',
  '2103' => '100000',
  '9001' => '100000',
  '9002' => '100000',
  '9101' => '100000',
  '9201' =>  '50000',
  '9202' =>  '50000',
  '9203' =>  '50000',  
  '9204' =>  '50000'  
);

%nupdg_hash = ( 
  '1000' =>  '14',
  '1001' =>  '14',
  '1002' =>  '14',
  '1003' =>  '14',
  '1101' => '-14',
  '1102' => '-14',
  '1103' => '-14',
  '2001' =>  '14',
  '2002' =>  '14',
  '2003' =>  '14',
  '2101' => '-14',
  '2102' => '-14',
  '2103' => '-14',
  '9001' =>  '14',
  '9002' =>  '14',
  '9101' =>  '14',
  '9201' =>  '12',
  '9202' =>  '14',
  '9203' =>  '14',  
  '9204' =>  '-12'  
);

%tgtpdg_hash = ( 
  '1000' => '1000000010',
  '1001' => '1000000010',
  '1002' => '1000000010',
  '1003' => '1000000010',
  '1101' => '1000010010',
  '1102' => '1000010010',
  '1103' => '1000010010',
  '2001' => '1000260560',
  '2002' => '1000260560',
  '2003' => '1000260560',
  '2101' => '1000260560',
  '2102' => '1000260560',
  '2103' => '1000260560',
  '9001' => '1000260560',
  '9002' => '1000260560',
  '9101' => '1000260560',
  '9201' => '1000260560',
  '9202' => '1000260560',
  '9203' => '1000260560', 
  '9204' => '1000260560' 
);

%energy_hash = ( 
  '1000' =>  '0.5',
  '1001' =>  '1.0',
  '1002' =>  '5.0',
  '1003' => '50.0',
  '1101' =>  '1.0',
  '1102' =>  '5.0',
  '1103' => '50.0',
  '2001' =>  '1.0',
  '2002' =>  '5.0',
  '2003' => '50.0',
  '2101' =>  '1.0',
  '2102' =>  '5.0',
  '2103' => '50.0',
  '9001' =>  '5.0',
  '9002' =>  '5.0',
  '9101' =>  '2.0',
  '9201' =>  '1.0',
  '9202' =>  '1.0',
  '9203' => '20.0',
  '9204' => '20.0'
);

%gevgl_hash = ( 
  '1000' => 'Default',
  '1001' => 'Default',
  '1002' => 'Default',
  '1003' => 'Default',
  '1101' => 'Default',
  '1102' => 'Default',
  '1103' => 'Default',
  '2001' => 'Default',
  '2002' => 'Default',
  '2003' => 'Default',
  '2101' => 'Default',
  '2102' => 'Default',
  '2103' => 'Default',
  '9001' => 'CharmCCDIS',
  '9002' => 'CharmCCQE',
  '9101' => 'COH',
  '9201' => 'NuEElastic',
  '9202' => 'NuEElastic',
  '9203' => 'IMD',
  '9204' => 'IMD'  
);

# make the jobs directory
#
mkpath ($jobs_dir, {verbose => 1, mode=>0777});

print "Input runs: $runnu \n";

for my $curr_runnu (keys %gevgl_hash)  {
  print "Checking benchmark run: ...... $curr_runnu \n";

  if($runnu=~m/$curr_runnu/ || $runnu eq "all") {
    print "** matched -> submitting job \n";

    #
    # get runnu-dependent info
    #
    $nev   = $nevents_hash {$curr_runnu};
    $nu    = $nupdg_hash   {$curr_runnu};
    $tgt   = $tgtpdg_hash  {$curr_runnu};
    $en    = $energy_hash  {$curr_runnu};
    $gevgl = $gevgl_hash   {$curr_runnu};

    $jntemplate    = "mctest-$curr_runnu";
    $fntemplate    = "$jobs_dir/$jntemplate";
    $grep_pipe     = "grep -B 20 -A 30 -i \"warn\\|error\\|fatal\"";
    $valgrind_cmd  = "valgrind --tool=memcheck --error-limit=no --leak-check=yes --show-reachable=yes";
    $evgen_opt     = "-n $nev -e $en -p $nu -t $tgt -r $curr_runnu --seed $mcseed --cross-sections $xspl_file --event-generator-list $gevgl";
    $evgen_cmd     = "gevgen $evgen_opt | $grep_pipe &> $fntemplate.evgen.log";
    $conv_cmd      = "gntpc -f gst -i gntp.$curr_runnu.ghep.root | $grep_pipe &> $fntemplate.conv.log";
    $comp_cmd      = "gvld_sample_comp -f gntp.$curr_runnu.gst.root -r $ref_sample_path/gntp.$curr_runnu.gst.root | $grep_pipe &> $fntemplate.comp.log";

    print "@@ exec: $evgen_cmd \n";

    #
    # submit
    #
  
    # PBS case
    if($batch_system eq 'PBS') {
        $batch_script  = "$fntemplate.pbs";
        open(PBS, ">$batch_script") or die("Can not create the PBS batch script");
        print PBS "#!/bin/bash \n";
        print PBS "#PBS -N $jntemplate \n";
        print PBS "#PBS -o $fntemplate.pbsout.log \n";
        print PBS "#PBS -e $fntemplate.pbserr.log \n";
        print PBS "source $genie_setup \n"; 
        print PBS "cd $jobs_dir \n";
        print PBS "$evgen_cmd \n";
        print PBS "$conv_cmd \n";
        if(-d $ref_sample_path) {
           print PBS "$comp_cmd \n";
        }
        close(PBS);
        `qsub -q $queue $batch_script`;
    } #PBS

    # LSF case
    if($batch_system eq 'LSF') {
        $batch_script  = "$fntemplate.sh";
        open(LSF, ">$batch_script") or die("Can not create the LSF batch script");
        print LSF "#!/bin/bash \n";
        print PBS "#BSUB-j $jntemplate \n";
        print LSF "#BSUB-q $queue \n";
        print LSF "#BSUB-o $fntemplate.lsfout.log \n";
        print LSF "#BSUB-e $fntemplate.lsferr.log \n";
        print LSF "source $genie_setup \n"; 
        print LSF "cd $jobs_dir \n";
        print LSF "$evgen_cmd \n";
        print LSF "$conv_cmd \n";
        if(-d $ref_sample_path) {
           print LSF "$comp_cmd \n";
        }
        close(LSF);
        `bsub < $batch_script`;
    } #LSF

<<<<<<< HEAD
=======
    # slurm case
    if($batch_system eq 'slurm') {
        $batch_script  = "$fntemplate.sh";
        open(SLURM, ">$batch_script") or die("Can not create the SLURM batch script");
        print SLURM "#!/bin/bash \n";
        print SLURM "#SBATCH-p $queue \n";
        print SLURM "#SBATCH-o $fntemplate.lsfout.log \n";
        print SLURM "#SBATCH-e $fntemplate.lsferr.log \n";
        print SLURM "source $genie_setup \n"; 
        print SLURM "cd $jobs_dir \n";
        print SLURM "$evgen_cmd \n";
        print SLURM "$conv_cmd \n";
        if(-d $ref_sample_path) {
           print SLURM "$comp_cmd \n";
        }
        close(SLURM);
        `sbatch --job-name=$jntemplate $batch_script`;
    } #slurm

>>>>>>> 843fac1d
    # no batch system, run jobs interactively
    if($batch_system eq 'none') {
        system("source $genie_setup; cd $jobs_dir; $evgen_cmd; $conv_cmd");
	if(-d $ref_sample_path){
	    system("$comp_cmd");
	}
    } # interactive mode

  }
}<|MERGE_RESOLUTION|>--- conflicted
+++ resolved
@@ -16,11 +16,7 @@
 #   [--cycle]        : default: 01
 #   [--ref-samples]  : Path for reference samples, default: no reference samples / no plots will be generated
 #   [--use-valgrind] : default: off
-<<<<<<< HEAD
-#   [--batch-system] : <PBS, LSF, none>, default: PBS
-=======
 #   [--batch-system] : <PBS, LSF, slurm, none>, default: PBS
->>>>>>> 843fac1d
 #   [--queue]        : default: prod
 #   [--softw-topdir] : default: /opt/ppd/t2k/softw/GENIE
 #
@@ -292,8 +288,6 @@
         `bsub < $batch_script`;
     } #LSF
 
-<<<<<<< HEAD
-=======
     # slurm case
     if($batch_system eq 'slurm') {
         $batch_script  = "$fntemplate.sh";
@@ -313,7 +307,6 @@
         `sbatch --job-name=$jntemplate $batch_script`;
     } #slurm
 
->>>>>>> 843fac1d
     # no batch system, run jobs interactively
     if($batch_system eq 'none') {
         system("source $genie_setup; cd $jobs_dir; $evgen_cmd; $conv_cmd");
