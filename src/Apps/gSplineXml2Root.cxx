--- conflicted
+++ resolved
@@ -637,27 +637,6 @@
           << " scattering type not recognised: spline not added";
       continue;
     }
-
-    if (proc.IsWeakCC()) {
-      title << "_cc";
-    } else if (proc.IsWeakNC()) {
-      title << "_nc";
-    } else if (proc.IsWeakMix()) {
-      title << "_ccncmix";
-    } else if (proc.IsEM()) {
-      title << "_em";
-    } else if (proc.IsDarkNeutralCurrent()) {
-      title << "_dark";
-    } else {
-      LOG("gspl2root", pWARN)
-          << "Process " << proc
-          << " interaction type has not recongnised: spline not added ";
-      continue;
-    }
-<<<<<<< HEAD
-
-    if (tgt.HitNucIsSet()) {
-=======
     else if (proc.IsCoherentElastic()  ) { title << "cevns"; }
     else if (proc.IsInverseMuDecay()   ) { title << "imd";   }
     else if (proc.IsIMDAnnihilation()  ) { title << "imdanh";}
@@ -680,8 +659,24 @@
                               << " interaction type has not recongnised: spline not added " ;
       continue;            }
 
-    if(tgt.HitNucIsSet()) {
->>>>>>> cab548e4
+    if (proc.IsWeakCC()) {
+      title << "_cc";
+    } else if (proc.IsWeakNC()) {
+      title << "_nc";
+    } else if (proc.IsWeakMix()) {
+      title << "_ccncmix";
+    } else if (proc.IsEM()) {
+      title << "_em";
+    } else if (proc.IsDarkNeutralCurrent()) {
+      title << "_dark";
+    } else {
+      LOG("gspl2root", pWARN)
+          << "Process " << proc
+          << " interaction type has not recongnised: spline not added ";
+      continue;
+    }
+
+    if (tgt.HitNucIsSet()) {
       int hitnuc = tgt.HitNucPdg();
       if (pdg::IsProton(hitnuc)) {
         title << "_p";
@@ -785,26 +780,12 @@
         title << "_tbar";
       }
     }
-<<<<<<< HEAD
-    if (xcls.IsFinalLeptonEvent()) {
-      int leppdg = xcls.FinalLeptonPdg();
-      if (pdg::IsMuon(leppdg)) {
-        title << "_mu";
-      } else if (pdg::IsElectron(leppdg)) {
-        title << "_e";
-      } else if (pdg::IsTau(leppdg)) {
-        title << "_tau";
-      } else if (pdg::IsPion(leppdg)) {
-        title << "_had";
-      }
-=======
     if(xcls.IsFinalLeptonEvent()) {
         int  leppdg = TMath::Abs(xcls.FinalLeptonPdg());
         if      ( pdg::IsMuon(leppdg)     ) { title << "_mu";     }
         else if ( pdg::IsElectron(leppdg) ) { title << "_e";      }
         else if ( pdg::IsTau(leppdg)      ) { title << "_tau";    }
         else if ( pdg::IsPion(leppdg)     ) { title << "_had";    }
->>>>>>> cab548e4
     }
 
     const Spline *spl = evg_driver.XSecSpline(interaction);
@@ -898,56 +879,6 @@
     // add-up all dis channels
     //
 
-<<<<<<< HEAD
-    double *xsdisccp = new double[kNSplineP];
-    double *xsdisccn = new double[kNSplineP];
-    double *xsdisncp = new double[kNSplineP];
-    double *xsdisncn = new double[kNSplineP];
-    for (int i = 0; i < kNSplineP; i++) {
-      xsdisccp[i] = 0;
-      xsdisccn[i] = 0;
-      xsdisncp[i] = 0;
-      xsdisncn[i] = 0;
-    }
-    for (ilistiter = ilist->begin(); ilistiter != ilist->end(); ++ilistiter) {
-      const Interaction *interaction = *ilistiter;
-      const ProcessInfo &proc = interaction->ProcInfo();
-      const XclsTag &xcls = interaction->ExclTag();
-      const InitialState &init = interaction->InitState();
-      const Target &tgt = init.Tgt();
-
-      const Spline *spl = evg_driver.XSecSpline(interaction);
-
-      if (xcls.IsCharmEvent())
-        continue;
-
-      if (proc.IsDeepInelastic() && proc.IsWeakCC() &&
-          pdg::IsProton(tgt.HitNucPdg())) {
-        for (int i = 0; i < kNSplineP; i++) {
-          xsdisccp[i] += (spl->Evaluate(e[i]) * (1E+38 / units::cm2));
-        }
-      }
-      if (proc.IsDeepInelastic() && proc.IsWeakCC() &&
-          pdg::IsNeutron(tgt.HitNucPdg())) {
-        for (int i = 0; i < kNSplineP; i++) {
-          xsdisccn[i] += (spl->Evaluate(e[i]) * (1E+38 / units::cm2));
-        }
-      }
-      if (proc.IsDeepInelastic() && proc.IsWeakNC() &&
-          pdg::IsProton(tgt.HitNucPdg())) {
-        for (int i = 0; i < kNSplineP; i++) {
-          xsdisncp[i] += (spl->Evaluate(e[i]) * (1E+38 / units::cm2));
-        }
-      }
-      if (proc.IsDeepInelastic() && proc.IsWeakNC() &&
-          pdg::IsNeutron(tgt.HitNucPdg())) {
-        for (int i = 0; i < kNSplineP; i++) {
-          xsdisncn[i] += (spl->Evaluate(e[i]) * (1E+38 / units::cm2));
-        }
-      }
-    }
-    TGraph *gr_disccp = new TGraph(kNSplineP, e, xsdisccp);
-=======
     double * xsdiscc  = new double[kNSplineP];
     double * xsdisnc  = new double[kNSplineP];
     double * xsdisccp = new double[kNSplineP];
@@ -962,16 +893,17 @@
        xsdisncp[i] = 0;
        xsdisncn[i] = 0;
     }
-    for(ilistiter = ilist->begin(); ilistiter != ilist->end(); ++ilistiter) {
-       const Interaction * interaction = *ilistiter;
-       const ProcessInfo &  proc = interaction->ProcInfo();
-       const XclsTag &      xcls = interaction->ExclTag();
-       const InitialState & init = interaction->InitState();
-       const Target &       tgt  = init.Tgt();
-
-       const Spline * spl = evg_driver.XSecSpline(interaction);
-
-       if(xcls.IsCharmEvent()) continue;
+    for (ilistiter = ilist->begin(); ilistiter != ilist->end(); ++ilistiter) {
+      const Interaction *interaction = *ilistiter;
+      const ProcessInfo &proc = interaction->ProcInfo();
+      const XclsTag &xcls = interaction->ExclTag();
+      const InitialState &init = interaction->InitState();
+      const Target &tgt = init.Tgt();
+
+      const Spline *spl = evg_driver.XSecSpline(interaction);
+
+      if (xcls.IsCharmEvent())
+        continue;
 
        if (proc.IsDeepInelastic() && proc.IsWeakCC() && pdg::IsProton(tgt.HitNucPdg())) {
          for(int i=0; i<kNSplineP; i++) {
@@ -1007,7 +939,6 @@
     FormatXSecGraph(gr_disnc);
     topdir->Add(gr_disnc);
     TGraph * gr_disccp = new TGraph(kNSplineP, e, xsdisccp);
->>>>>>> cab548e4
     gr_disccp->SetName("dis_cc_p");
     FormatXSecGraph(gr_disccp);
     topdir->Add(gr_disccp);
@@ -1028,52 +959,6 @@
     // add-up all charm dis channels
     //
 
-<<<<<<< HEAD
-    for (int i = 0; i < kNSplineP; i++) {
-      xsdisccp[i] = 0;
-      xsdisccn[i] = 0;
-      xsdisncp[i] = 0;
-      xsdisncn[i] = 0;
-    }
-    for (ilistiter = ilist->begin(); ilistiter != ilist->end(); ++ilistiter) {
-      const Interaction *interaction = *ilistiter;
-      const ProcessInfo &proc = interaction->ProcInfo();
-      const XclsTag &xcls = interaction->ExclTag();
-      const InitialState &init = interaction->InitState();
-      const Target &tgt = init.Tgt();
-
-      const Spline *spl = evg_driver.XSecSpline(interaction);
-
-      if (!xcls.IsCharmEvent())
-        continue;
-
-      if (proc.IsDeepInelastic() && proc.IsWeakCC() &&
-          pdg::IsProton(tgt.HitNucPdg())) {
-        for (int i = 0; i < kNSplineP; i++) {
-          xsdisccp[i] += (spl->Evaluate(e[i]) * (1E+38 / units::cm2));
-        }
-      }
-      if (proc.IsDeepInelastic() && proc.IsWeakCC() &&
-          pdg::IsNeutron(tgt.HitNucPdg())) {
-        for (int i = 0; i < kNSplineP; i++) {
-          xsdisccn[i] += (spl->Evaluate(e[i]) * (1E+38 / units::cm2));
-        }
-      }
-      if (proc.IsDeepInelastic() && proc.IsWeakNC() &&
-          pdg::IsProton(tgt.HitNucPdg())) {
-        for (int i = 0; i < kNSplineP; i++) {
-          xsdisncp[i] += (spl->Evaluate(e[i]) * (1E+38 / units::cm2));
-        }
-      }
-      if (proc.IsDeepInelastic() && proc.IsWeakNC() &&
-          pdg::IsNeutron(tgt.HitNucPdg())) {
-        for (int i = 0; i < kNSplineP; i++) {
-          xsdisncn[i] += (spl->Evaluate(e[i]) * (1E+38 / units::cm2));
-        }
-      }
-    }
-    TGraph *gr_disccp_charm = new TGraph(kNSplineP, e, xsdisccp);
-=======
     for(int i=0; i<kNSplineP; i++) {
        xsdiscc[i]  = 0;
        xsdisnc[i]  = 0;
@@ -1127,7 +1012,6 @@
     FormatXSecGraph(gr_disnc_charm);
     topdir->Add(gr_disnc_charm);
     TGraph * gr_disccp_charm = new TGraph(kNSplineP, e, xsdisccp);
->>>>>>> cab548e4
     gr_disccp_charm->SetName("dis_cc_p_charm");
     FormatXSecGraph(gr_disccp_charm);
     topdir->Add(gr_disccp_charm);
@@ -1373,29 +1257,6 @@
     FormatXSecGraph(gr_totncn);
     topdir->Add(gr_totncn);
 
-<<<<<<< HEAD
-    delete[] e;
-    delete[] xs;
-    delete[] xsresccp;
-    delete[] xsresccn;
-    delete[] xsresncp;
-    delete[] xsresncn;
-    delete[] xsdisccp;
-    delete[] xsdisccn;
-    delete[] xsdisncp;
-    delete[] xsdisncn;
-    delete[] xscohcc;
-    delete[] xscohnc;
-    delete[] xscohtot;
-    delete[] xstotcc;
-    delete[] xstotccp;
-    delete[] xstotccn;
-    delete[] xstotnc;
-    delete[] xstotncp;
-    delete[] xstotncn;
-
-  } // neutrinos
-=======
     delete [] e;
     delete [] xs;
     delete [] xsresccp;
@@ -1423,7 +1284,7 @@
 
   }// neutrinos
 
->>>>>>> cab548e4
+  } // neutrinos
 
   //
   // totals for charged lepton scattering
