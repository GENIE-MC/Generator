--- conflicted
+++ resolved
@@ -71,14 +71,11 @@
   kPSDMELEvGen, // Equivalent to kPSQELEvGen for Dark Matter scattering  
   kPSlog10xlog10Q2fE,
   kPSEDNufE, // Used for Dark Neutrinos, two body final state
-<<<<<<< HEAD
+  kPSn1n2fE,
+  kPSn1n2n3fE,
   kPSEgTlTgPgfE,
   kPSEgOlOgfE,
-  kPSEgtTgPgfE,
-=======
-  kPSn1n2fE,
-  kPSn1n2n3fE
->>>>>>> cab548e4
+  kPSEgtTgPgfE
 } KinePhaseSpace_t;
 
 class KinePhaseSpace
@@ -135,14 +132,11 @@
       case(kPSDMELEvGen)  : return "<DMELEvGen>"; break;
       case(kPSlog10xlog10Q2fE) : return "<{log10x,log10Q2}|E>"; break;
       case(kPSEDNufE)     : return "<{EDNu}|E>"; break;
-<<<<<<< HEAD
+      case(kPSn1n2fE)     : return "<{n1,n2}|E>"; break;
+      case(kPSn1n2n3fE)   : return "<{n1,n2,n3}|E>"; break;
       case(kPSEgTlTgPgfE) : return "<{Egamma,Theta_l,Theta_gamma,Phi_gamma}|E>"; break;
       case(kPSEgOlOgfE)   : return "<{Egamma,Omega_l,Omega_gamma}|E>"; break;
       case(kPSEgtTgPgfE)  : return "<{Egamma,t,Theta_gamma,Phi_gamma}|E>"; break;
-=======
-      case(kPSn1n2fE)     : return "<{n1,n2}|E>"; break;
-      case(kPSn1n2n3fE)   : return "<{n1,n2,n3}|E>"; break;
->>>>>>> cab548e4
     }
     return "** Undefined kinematic phase space **";
   }
