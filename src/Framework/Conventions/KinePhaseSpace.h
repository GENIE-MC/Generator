--- conflicted
+++ resolved
@@ -67,10 +67,7 @@
               // TODO: rename this value when the correct variables are identified
   kPSTAfE,
   kPSEgTlOgfE,
-<<<<<<< HEAD
-  kPSDMELEvGen // Equivalent to kPSQELEvGen for Dark Matter scattering  
-=======
->>>>>>> 40e301af
+  kPSDMELEvGen // Equivalent to kPSQELEvGen for Dark Matter scattering
 } KinePhaseSpace_t;
 
 class KinePhaseSpace
