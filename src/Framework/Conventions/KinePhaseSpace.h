//____________________________________________________________________________
/*!

\class    genie::KinePhaseSpace

\brief    Enumeration of kinematical phase spaces

\author   Costas Andreopoulos <constantinos.andreopoulos \at cern.ch>
          University of Liverpool & STFC Rutherford Appleton Laboratory

\created  May 06, 2004

\cpright  Copyright (c) 2003-2020, The GENIE Collaboration
          For the full text of the license visit http://copyright.genie-mc.org
*/
//____________________________________________________________________________

#ifndef _KINEMATIC_PHASE_SPACE_ENUM_H_
#define _KINEMATIC_PHASE_SPACE_ENUM_H_

#include <cassert>
#include <string>

using std::string;

namespace genie {

typedef enum EKinePhaseSpace {
  kPSNull = 0,
  kPSfE,
  kPSxfE,
  kPSlogxfE,
  kPSxfEy,
  kPSlogxfEy,
  kPSyfE,
  kPSlogyfE,
  kPSyfEx,
  kPSlogyfEx,
  kPSxyfE,
  kPSlogxlogyfE,
  kPSxQ2fE,
  kPSQ2fE,
  kPSQD2fE,
  kPSlogQ2fE,
  kPSQ2fEW,
  kPSlogQ2fEW,
  kPSq2fE,
  kPSq2fEW,
  kPSWfE,
  kPSWfEQ2,
  kPSWfEq2,
  kPSWQ2fE,
  kPSWQD2fE,
  kPSW2Q2fE,
  kPSWlogQ2fE,
  kPSW2logQ2fE,
  kPSWq2fE,
  kPSW2q2fE,
  kPSxytfE,
  kPSQ2yfE,
  kPSlogQ2logyfE,
  kPSTlctl,
  kPSElOlOpifE,
  kPSElOlTpifE,
  kPSTkTlctl,
  kPSQ2vfE,
  kPSQELEvGen,// Phase space used by genie::QELEventGenerator for sampling kinematic variables
              // TODO: rename this value when the correct variables are identified
  kPSTAfE,
  kPSEgTlOgfE,
  kPSDMELEvGen, // Equivalent to kPSQELEvGen for Dark Matter scattering  
<<<<<<< HEAD
  kPSEgTlTgPgfE,
  kPSEgOlOgfE,
  kPSEgtTgPgfE,
  kPSlog10xlog10Q2fE
=======
  kPSlog10xlog10Q2fE,
  kPSEDNufE // Used for Dark Neutrinos, two body final state
>>>>>>> c53571a4
} KinePhaseSpace_t;

class KinePhaseSpace
{
public:
  //__________________________________________________________________________
  static string AsString(KinePhaseSpace_t kps)
  {
    switch (kps) {

      case(kPSNull) :
        return "** Undefined kinematic phase space **"; break;

      case(kPSfE)         : return "<|E>";            break;
      case(kPSxfE)        : return "<{x}|E>";         break;
      case(kPSlogxfE)     : return "<{logx}|E>";      break;
      case(kPSxfEy)       : return "<{x}|E,y>";       break;
      case(kPSlogxfEy)    : return "<{logx}|E,y>";    break;
      case(kPSyfE)        : return "<{y}|E>";         break;
      case(kPSlogyfE)     : return "<{logy}|E>";      break;
      case(kPSyfEx)       : return "<{y}|E,x>";       break;
      case(kPSlogyfEx)    : return "<{logy}|E,x>";    break;
      case(kPSlogxlogyfE) : return "<{logx,logy}|E>"; break;
      case(kPSxyfE)       : return "<{x,y}|E>";       break;
      case(kPSxQ2fE)      : return "<{x,Q2}|E>";      break;
      case(kPSQ2fE)       : return "<{Q2}|E>";        break;
      case(kPSQD2fE)      : return "<{QD2}|E>";       break;
      case(kPSlogQ2fE)    : return "<{logQ2}|E>";     break;
      case(kPSQ2fEW)      : return "<{Q2}|E,W>";      break;
      case(kPSlogQ2fEW)   : return "<{logQ2}|E,W>";   break;
      case(kPSq2fE)       : return "<{q2}|E>";        break;
      case(kPSq2fEW)      : return "<{q2}|E,W>";      break;
      case(kPSWfE)        : return "<{W}|E>";         break;
      case(kPSWfEQ2)      : return "<{W}|E,Q2>";      break;
      case(kPSWfEq2)      : return "<{W}|E,q2>";      break;
      case(kPSWQ2fE)      : return "<{W,Q2}|E>";      break;
      case(kPSWQD2fE)     : return "<{W,QD2}|E>";     break;
      case(kPSW2Q2fE)     : return "<{W2,Q2}|E>";     break;
      case(kPSWlogQ2fE)   : return "<{W,logQ2}|E>";   break;
      case(kPSW2logQ2fE)  : return "<{W2,logQ2}|E>";  break;
      case(kPSWq2fE)      : return "<{W,q2}|E>";      break;
      case(kPSW2q2fE)     : return "<{W2,q2}|E>";     break;
      case(kPSxytfE)      : return "<{x,y,t}|E>";     break;
      case(kPSQ2yfE)      : return "<{Q2,y}|E>";      break;
      case(kPSlogQ2logyfE): return "<{Q2,y}|E>";      break;
      case(kPSTlctl)      : return "<{Tl,cos(theta_l)}|E>";     break;
      case(kPSElOlOpifE)  : return "<{El,Omega_l,Omega_pi}|E>"; break;
      case(kPSEgTlOgfE)   : return "<{Egamma,Theta_l,Omega_gamma}|E>"; break;
      case(kPSEgTlTgPgfE) : return "<{Egamma,Theta_l,Theta_gamma,Phi_gamma}|E>"; break;
      case(kPSEgOlOgfE)   : return "<{Egamma,Omega_l,Omega_gamma}|E>"; break;
      case(kPSEgtTgPgfE)  : return "<{Egamma,t,Theta_gamma,Phi_gamma}|E>"; break;
      case(kPSElOlTpifE)  : return "<{El,Omega_l,Theta_pi}|E>"; break;
      case(kPSTkTlctl)    : return "<{Tk,Tl,cos(theta_l)}|E>";  break;
      case(kPSQ2vfE)      : return "<{Q2,v}|E>"; break;
      // TODO: update this string when the appropriate kinematic variables are known
      case(kPSQELEvGen)   : return "<QELEvGen>"; break;
      case(kPSDMELEvGen)  : return "<DMELEvGen>"; break;
      case(kPSTAfE)       : return "<{TA}|E>";   break;
      case(kPSlog10xlog10Q2fE) : return "<{log10x,log10Q2}|E>"; break;
      case(kPSEDNufE)     : return "<{EDNu}|E>"; break;
    }
    return "** Undefined kinematic phase space **";
  }
  //__________________________________________________________________________
};

}      // genie namespace

#endif // _KINEMATIC_PHASE_SPACE_ENUM_H_<|MERGE_RESOLUTION|>--- conflicted
+++ resolved
@@ -69,15 +69,11 @@
   kPSTAfE,
   kPSEgTlOgfE,
   kPSDMELEvGen, // Equivalent to kPSQELEvGen for Dark Matter scattering  
-<<<<<<< HEAD
   kPSEgTlTgPgfE,
   kPSEgOlOgfE,
   kPSEgtTgPgfE,
-  kPSlog10xlog10Q2fE
-=======
   kPSlog10xlog10Q2fE,
   kPSEDNufE // Used for Dark Neutrinos, two body final state
->>>>>>> c53571a4
 } KinePhaseSpace_t;
 
 class KinePhaseSpace
