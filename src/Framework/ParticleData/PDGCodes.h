--- conflicted
+++ resolved
@@ -88,7 +88,6 @@
 const int kPdgSigmaPc          =  4212; // Sigma+_{c}
 const int kPdgSigmaPPc         =  4222; // Sigma++_{c}
 
-<<<<<<< HEAD
 const int kPdgP33m1232_DeltaM  =   1114; // P33(1232) Delta-(1232)
 const int kPdgP33m1232_Delta0  =   2114; // P33(1232) Delta0(1232)
 const int kPdgP33m1232_DeltaP  =   2214; // P33(1232) Delta+(1232)
@@ -141,59 +140,7 @@
 const int kPdgP11m1710_NP      = 212212; // P11(1710) N+(1710)
 const int kPdgF17m1970_N0      = 212118; // F17(1970) N0(1990)
 const int kPdgF17m1970_NP      = 212218; // F17(1970) N+(1990)
-=======
-const int kPdgP33m1232_DeltaM  =  1114; // P33(1232) Delta-
-const int kPdgP33m1232_Delta0  =  2114; // P33(1232) Delta0
-const int kPdgP33m1232_DeltaP  =  2214; // P33(1232) Delta+
-const int kPdgP33m1232_DeltaPP =  2224; // P33(1232) Delta++
-const int kPdgS11m1535_N0      = 22112; // S11(1535) N0
-const int kPdgS11m1535_NP      = 22212; // S11(1535) N+
-const int kPdgD13m1520_N0      =  1214; // D13(1520) N0
-const int kPdgD13m1520_NP      =  2124; // D13(1520) N+
-const int kPdgS11m1650_N0      = 32112; // S11(1650) N0
-const int kPdgS11m1650_NP      = 32212; // S11(1650) N+
-const int kPdgD13m1700_N0      = 21214; // D13(1700) N0
-const int kPdgD13m1700_NP      = 22124; // D13(1700) N+
-const int kPdgD15m1675_N0      =  2116; // D15(1675) N0
-const int kPdgD15m1675_NP      =  2216; // D15(1675) N+
-const int kPdgS31m1620_DeltaM  =  1112; // S31(1620) Delta-
-const int kPdgS31m1620_Delta0  =  1212; // S31(1620) Delta0
-const int kPdgS31m1620_DeltaP  =  2122; // S31(1620) Delta+
-const int kPdgS31m1620_DeltaPP =  2222; // S31(1620) Delta++
-const int kPdgP33m1600_DeltaM  = 31114; // P33(1600) Delta-
-const int kPdgP33m1600_Delta0  = 32114; // P33(1600) Delta0
-const int kPdgP33m1600_DeltaP  = 32214; // P33(1600) Delta+
-const int kPdgP33m1600_DeltaPP = 32224; // P33(1600) Delta++
-const int kPdgD33m1700_DeltaM  = 11114; // D33(1700) Delta-
-const int kPdgD33m1700_Delta0  = 12114; // D33(1700) Delta0
-const int kPdgD33m1700_DeltaP  = 12214; // D33(1700) Delta+
-const int kPdgD33m1700_DeltaPP = 12224; // D33(1700) Delta++
-const int kPdgP11m1440_N0      = 12112; // P11(1440) N0
-const int kPdgP11m1440_NP      = 12212; // P11(1440) N+
-const int kPdgP13m1720_N0      = 31214; // P13(1720) N0
-const int kPdgP13m1720_NP      = 32124; // P13(1720) N+
-const int kPdgF15m1680_N0      = 12116; // F15(1680) N0
-const int kPdgF15m1680_NP      = 12216; // F15(1680) N+
-const int kPdgP31m1910_DeltaM  = 21112; // P31(1910) Delta-
-const int kPdgP31m1910_Delta0  = 21212; // P31(1910) Delta0
-const int kPdgP31m1910_DeltaP  = 22122; // P31(1910) Delta+
-const int kPdgP31m1910_DeltaPP = 22222; // P31(1910) Delta++
-const int kPdgP33m1920_DeltaM  = 21114; // P33(1920) Delta-
-const int kPdgP33m1920_Delta0  = 22114; // P33(1920) Delta0
-const int kPdgP33m1920_DeltaP  = 22214; // P33(1920) Delta+
-const int kPdgP33m1920_DeltaPP = 22224; // P33(1920) Delta++
-const int kPdgF35m1905_DeltaM  =  1116; // F35(1905) Delta-
-const int kPdgF35m1905_Delta0  =  1216; // F35(1905) Delta0
-const int kPdgF35m1905_DeltaP  =  2126; // F35(1905) Delta+
-const int kPdgF35m1905_DeltaPP =  2226; // F35(1905) Delta++
-const int kPdgF37m1950_DeltaM  =  1118; // F37(1950) Delta-
-const int kPdgF37m1950_Delta0  =  2118; // F37(1950) Delta0
-const int kPdgF37m1950_DeltaP  =  2218; // F37(1950) Delta+
-const int kPdgF37m1950_DeltaPP =  2228; // F37(1950) Delta++
-const int kPdgP11m1710_N0      = 42112; // P11(1710) N0
-const int kPdgP11m1710_NP      = 42212; // P11(1710) N+
-
->>>>>>> a6cbc447
+
 const int kPdgPiP              =   211; // pi+
 const int kPdgPiM              =  -211; // pi-
 const int kPdgPi0              =   111; // pi0
@@ -246,21 +193,6 @@
 //
 // PDG codes for GENIE special particles
 //
-<<<<<<< HEAD
-const int kPdgHadronicSyst      = 2000000001; // DIS hadronic system before hadronization
-const int kPdgHadronicBlob      = 2000000002; // Unmodelled fraction of the hadronic system
-const int kPdgBindino           = 2000000101; // Binding energy subtracted from f/s nucleons
-const int kPdgCoulobtron        = 2000000102; // Coulomb energy subtracted from f/s leptons
-const int kPdgProbableParticleP = 2000000103; // Quasi-particle with charge +1 to conserve probability in the decay channel
-const int kPdgProbableParticle0 = 2000000104; // Quasi-particle with charge  0 to conserve probability in the decay channel
-const int kPdgProbableParticleM = 2000000105; // Quasi-particle with charge -1 to conserve probability in the decay channel
-const int kPdgClusterNN         = 2000000200; // A nn cluster within a nucleus
-const int kPdgClusterNP         = 2000000201; // A np cluster within a nucleus
-const int kPdgClusterPP         = 2000000202; // A pp cluster within a nucleus
-const int kPdgCompNuclCluster   = 2000000300; // Nucleon cluster before phase decay 
-const int kPdgDarkMatter        = 2000010000; // Dark matter particle for GENIE Boosted Dark Matter mode
-const int kPdgMediator          = 2000010001; // Mediator particle for GENIE Boosted Dark Matter mode
-=======
 const int kPdgHadronicSyst    = 2000000001; // DIS hadronic system before hadronization
 const int kPdgHadronicBlob    = 2000000002; // Unmodelled fraction of the hadronic system
 const int kPdgBindino         = 2000000101; // Binding energy subtracted from f/s nucleons
@@ -272,7 +204,6 @@
 const int kPdgDarkMatter      = 2000010000; // Dark matter particle for GENIE Boosted Dark Matter mode
 const int kPdgAntiDarkMatter  = -2000010000; // Dark matter particle for GENIE Boosted Dark Matter mode
 const int kPdgMediator        = 2000010001; // Mediator particle for GENIE Boosted Dark Matter mode
->>>>>>> a6cbc447
 
 //
 // PDG codes for special particles used by external generators interfaced with GENIE
