--- conflicted
+++ resolved
@@ -41,13 +41,10 @@
 
   //! Energy threshold
   double Threshold(void) const;
-<<<<<<< HEAD
-  
+
   double Threshold_SPP(bool isMassless = false) const;       ///< Energy limit for resonance single pion production
   double Threshold_SPP_iso(bool isMassless = false) const;   ///< Energy limit for resonance single pion production on isoscalar nucleon
-=======
-  double Threshold_SPP_iso(void) const;   ///< Energy limit for resonance single pion production on isoscalar nucleon
->>>>>>> 32a98a2e
+
 
   //! Checks whether the interaction is above the energy threshold
   bool IsAboveThreshold(void) const;
@@ -71,17 +68,10 @@
   Range1D_t  YLim    (double xsi) const;  ///< y  limits (COH)
   Range1D_t  YLim_X  (double xsi) const;  ///< y  limits @ fixed x (COH)
   Range1D_t  TLim    (void) const;  ///< t  limits
-<<<<<<< HEAD
   Range1D_t  WLim_SPP(bool isMassless = false) const;          ///< W  limits for single pion production models
   Range1D_t  WLim_SPP_iso (bool isMassless = false) const;     ///< W  limits for resonance single pion production on isoscalar nucleon
   Range1D_t  Q2Lim_W_SPP  (bool isMassless = false) const;     ///< Q2 limits @ fixed W for single pion production models
   Range1D_t  Q2Lim_W_SPP_iso (bool isMassless = false) const;  ///< Q2 limits @ fixed W for resonance single pion production on isoscalar nucleon
-=======
-  Range1D_t  WLim_SPP(void) const;          ///< W  limits for single pion production models
-  Range1D_t  WLim_SPP_iso (void) const;     ///< W  limits for resonance single pion production on isoscalar nucleon
-  Range1D_t  Q2Lim_W_SPP  (void) const;     ///< Q2 limits @ fixed W for single pion production models
-  Range1D_t  Q2Lim_W_SPP_iso (void) const;  ///< Q2 limits @ fixed W for resonance single pion production on isoscalar nucleon
->>>>>>> 32a98a2e
 
   static double GetTMaxDFR();
 
