--- conflicted
+++ resolved
@@ -5,7 +5,6 @@
 
 \brief    Enumeration of single pion production channels
 
-<<<<<<< HEAD
 \authors   Costas Andreopoulos <costas.andreopoulos \at stfc.ac.uk>
            University of Liverpool & STFC Rutherford Appleton Lab \n
            Igor Kakorin <kakorin@jinr.ru> Joint Institute for Nuclear Research \n
@@ -19,15 +18,6 @@
 \cpright  Copyright (c) 2003-2019, The GENIE Collaboration
           For the full text of the license visit http://copyright.genie-mc.org
           or see $GENIE/LICENSE
-=======
-\author   Costas Andreopoulos <constantinos.andreopoulos \at cern.ch>
-          University of Liverpool & STFC Rutherford Appleton Laboratory
-
-\created  December 16, 2004
-
-\cpright  Copyright (c) 2003-2020, The GENIE Collaboration
-          For the full text of the license visit http://copyright.genie-mc.org          
->>>>>>> d64acdf8
 */
 //____________________________________________________________________________
 
@@ -288,7 +278,6 @@
     return 0;
   }
   //__________________________________________________________________________
-<<<<<<< HEAD
   static double Isospin3Coefficients(SppChannel_t channel)
   {
     // return the isospin coefficients for the channel
@@ -327,11 +316,6 @@
   }
   //__________________________________________________________________________
   static double Isospin1Coefficients(SppChannel_t channel)
-=======
-  // The values of resonance branching ratio is taken from
-  //  K.A. Olive et al. (Particle Data Group), Chin. Phys. C, 38, 090001 (2014)
-  static double BranchingRatio(SppChannel_t /*channel*/, Resonance_t res)
->>>>>>> d64acdf8
   {
     // return the isospin coefficients for the channel
     // with final state isospin = 1/2
