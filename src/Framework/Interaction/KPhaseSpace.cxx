--- conflicted
+++ resolved
@@ -89,34 +89,11 @@
   double ml = fInteraction->FSPrimLepton()->Mass();
 
   if( ! pi.IsKnown() ) return 0;
-<<<<<<< HEAD
+
   if (pi.IsSinglePion()) {
       return this->Threshold_SPP();
   }
   if (pi.IsNorm() ) return 0;
-=======
-
-  if (pi.IsSinglePion()) {
-    double Mi   = tgt.HitNucP4Ptr()->M(); // initial nucleon mass
-    double Mf   = (xcls.NProtons()==1) ? kProtonMass : kNeutronMass;
-    int pion_pdgc = kPdgPi0;
-    if ( xcls.NPiPlus() == 1 )
-       pion_pdgc = kPdgPiP;
-    else if ( xcls.NPiMinus() == 1 )
-       pion_pdgc = kPdgPiM;
-    else if ( xcls.NPi0() != 1 )
-       throw genie::exceptions::InteractionException("Can't compute threshold");
-    double mpi   = PDGLibrary::Instance()->Find(pion_pdgc)->Mass();
-    double mi    = PDGLibrary::Instance()->Find( init_state.ProbePdg() )->Mass();
-    double mf = ml;
-    double mtot = Mf + mf + mpi; // total mass of FS particles
-    double Ethresh = (mtot*mtot - Mi*Mi - mi*mi)/2/Mi;
-    return Ethresh;
-  }
-  
-  if (pi.IsNorm() ) return 0;
- 
->>>>>>> 32a98a2e
   if (pi.IsSingleKaon()) {
     int kaon_pdgc = xcls.StrangeHadronPdg();
     double Mi   = tgt.HitNucP4Ptr()->M(); // initial nucleon mass
@@ -1003,7 +980,6 @@
   return tl;
 }
 //____________________________________________________________________________
-<<<<<<< HEAD
 double KPhaseSpace::Threshold_SPP(bool isMassless) const
 {
   const InitialState & init_state = fInteraction->InitState();
@@ -1026,9 +1002,6 @@
 }   
 //____________________________________________________________________________
 double KPhaseSpace::Threshold_SPP_iso(bool isMassless) const
-=======
-double KPhaseSpace::Threshold_SPP_iso(void) const
->>>>>>> 32a98a2e
 {
   const InitialState & init_state = fInteraction->InitState();
   PDGLibrary * pdglib = PDGLibrary::Instance();
@@ -1036,7 +1009,6 @@
   // imply isospin symmetry
   double mpi  = (pdglib->Find(kPdgPiP)->Mass() + pdglib->Find(kPdgPi0)->Mass() + pdglib->Find(kPdgPiM)->Mass())/3;
   double M    = (pdglib->Find(kPdgProton)->Mass() + pdglib->Find(kPdgNeutron)->Mass())/2;
-<<<<<<< HEAD
   
   double mi = 0, mf = 0;
   if (!isMassless)
@@ -1045,26 +1017,17 @@
       mf = fInteraction->FSPrimLepton()->Mass();
   }
   
-=======
-  double mi   = PDGLibrary::Instance()->Find( init_state.ProbePdg() )->Mass();
-  double mf   = fInteraction->FSPrimLepton()->Mass();
->>>>>>> 32a98a2e
   double mtot = M + mf + mpi; // total mass of FS particles
   double Ethresh = (mtot*mtot - M*M - mi*mi)/2/M;
   return Ethresh;
 }
 //____________________________________________________________________________
-<<<<<<< HEAD
 Range1D_t KPhaseSpace::WLim_SPP(bool isMassless) const
-=======
-Range1D_t KPhaseSpace::WLim_SPP(void) const
->>>>>>> 32a98a2e
 {
   Range1D_t Wl;
   const InitialState & init_state = fInteraction->InitState();
   SppChannel_t spp_channel  = SppChannel::FromInteraction(fInteraction);
   PDGLibrary * pdglib = PDGLibrary::Instance();
-<<<<<<< HEAD
   double mpi  = pdglib->Find( SppChannel::FinStatePion    (spp_channel) )->Mass();
   double Mi   = pdglib->Find( SppChannel::InitStateNucleon(spp_channel) )->Mass();
   double Mf   = pdglib->Find( SppChannel::FinStateNucleon (spp_channel) )->Mass();
@@ -1078,12 +1041,6 @@
   
   double Ei   = init_state.ProbeE(kRfHitNucRest);
   double ECM  = TMath::Sqrt(Mi*(Mi + 2*Ei) + mi*mi);
-=======
-  double Mf   = pdglib->Find( SppChannel::FinStateNucleon(spp_channel) )->Mass();
-  double mpi  = pdglib->Find( SppChannel::FinStatePion(spp_channel) )->Mass();
-  double mf   = fInteraction->FSPrimLepton()->Mass();
-  double ECM  = init_state.CMEnergy();
->>>>>>> 32a98a2e
   // kinematic W-limits
   Wl.min = Mf + mpi;
   Wl.max = ECM - mf;
@@ -1102,11 +1059,7 @@
   return Wl;
 }
 //____________________________________________________________________________
-<<<<<<< HEAD
 Range1D_t KPhaseSpace::WLim_SPP_iso(bool isMassless) const
-=======
-Range1D_t KPhaseSpace::WLim_SPP_iso(void) const
->>>>>>> 32a98a2e
 {
   Range1D_t Wl;
   const InitialState & init_state = fInteraction->InitState();
@@ -1114,7 +1067,6 @@
   // imply isospin symmetry
   double M    = (pdglib->Find(kPdgProton)->Mass() + pdglib->Find(kPdgNeutron)->Mass())/2;
   double mpi  = (pdglib->Find(kPdgPiP)->Mass() + pdglib->Find(kPdgPi0)->Mass() + pdglib->Find(kPdgPiM)->Mass())/3;
-<<<<<<< HEAD
   
   double mi = 0, mf = 0;
   if (!isMassless)
@@ -1123,10 +1075,7 @@
       mf = fInteraction->FSPrimLepton()->Mass();
   }
   
-=======
-  double mi   = PDGLibrary::Instance()->Find( init_state.ProbePdg() )->Mass();
-  double mf   = fInteraction->FSPrimLepton()->Mass();
->>>>>>> 32a98a2e
+
   double Ei   = init_state.ProbeE(kRfHitNucRest);
   double ECM  = TMath::Sqrt(M*(M + 2*Ei) + mi*mi);
   // kinematic W-limits
@@ -1147,18 +1096,13 @@
   return Wl;
 }
 //____________________________________________________________________________
-<<<<<<< HEAD
 Range1D_t KPhaseSpace::Q2Lim_W_SPP (bool isMassless) const
-=======
-Range1D_t KPhaseSpace::Q2Lim_W_SPP (void) const
->>>>>>> 32a98a2e
 {
   Range1D_t Q2l;
   const InitialState & init_state = fInteraction->InitState();
   SppChannel_t spp_channel  = SppChannel::FromInteraction(fInteraction);
   PDGLibrary * pdglib = PDGLibrary::Instance();
   double Mi   = pdglib->Find( SppChannel::InitStateNucleon(spp_channel) )->Mass();
-<<<<<<< HEAD
   
   double mi = 0, mf = 0;
   if (!isMassless)
@@ -1167,22 +1111,13 @@
       mf = fInteraction->FSPrimLepton()->Mass();
   }
   
-=======
-  double mi   = pdglib->Find( init_state.ProbePdg() )->Mass();
-  double mf   = fInteraction->FSPrimLepton()->Mass();
->>>>>>> 32a98a2e
   double mi2  = mi*mi;
   double mf2  = mf*mf;
   double W    = kinematics::W(fInteraction);
 
-<<<<<<< HEAD
   double Ei  = init_state.ProbeE(kRfHitNucRest);
   double s   = Mi*(Mi + 2*Ei) + mi2;
   double ECM = TMath::Sqrt(s);
-=======
-  double ECM = init_state.CMEnergy();
-  double s = ECM*ECM;
->>>>>>> 32a98a2e
 
   double Ei_CM  = (s + mi2 - Mi*Mi)/2/ECM;
   double Ef_CM  = (s + mf2 - W*W)/2/ECM;
@@ -1206,18 +1141,13 @@
   return Q2l;
 }
 //____________________________________________________________________________
-<<<<<<< HEAD
 Range1D_t KPhaseSpace::Q2Lim_W_SPP_iso(bool isMassless) const
-=======
-Range1D_t KPhaseSpace::Q2Lim_W_SPP_iso(void) const
->>>>>>> 32a98a2e
 {
   Range1D_t Q2l;
   const InitialState & init_state = fInteraction->InitState();
   PDGLibrary * pdglib = PDGLibrary::Instance();
   // imply isospin symmetry
   double M   = (pdglib->Find(kPdgProton)->Mass() + pdglib->Find(kPdgNeutron)->Mass())/2;
-<<<<<<< HEAD
   
   double mi = 0, mf = 0;
   if (!isMassless)
@@ -1226,21 +1156,13 @@
       mf = fInteraction->FSPrimLepton()->Mass();
   }
   
-=======
-  double mi  = pdglib->Find( init_state.ProbePdg() )->Mass();
-  double mf  = fInteraction->FSPrimLepton()->Mass();
->>>>>>> 32a98a2e
   double mi2 = mi*mi;
   double mf2 = mf*mf;
   double W = kinematics::W(fInteraction);
   
-<<<<<<< HEAD
   double Ei  = init_state.ProbeE(kRfHitNucRest);
   double s   = M*(M + 2*Ei) + mi2;
-=======
-  double Ei = init_state.ProbeE(kRfHitNucRest);
-  double s = M*(M + 2*Ei) + mi2;
->>>>>>> 32a98a2e
+
   double ECM = TMath::Sqrt(s);
   
   double Ei_CM  = (s + mi2 - M*M)/2/ECM;
