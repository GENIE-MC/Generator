--- conflicted
+++ resolved
@@ -89,7 +89,6 @@
   double ml = fInteraction->FSPrimLepton()->Mass();
 
   if( ! pi.IsKnown() ) return 0;
-<<<<<<< HEAD
 
   if (pi.IsSinglePion()) {
     double Mi   = tgt.HitNucP4Ptr()->M(); // initial nucleon mass
@@ -108,12 +107,9 @@
     double Ethresh = (mtot*mtot - Mi*Mi - mi*mi)/2/Mi;
     return Ethresh;
   }
-
-=======
   
   if (pi.IsNorm() ) return 0;
-  
->>>>>>> efac7f52
+ 
   if (pi.IsSingleKaon()) {
     int kaon_pdgc = xcls.StrangeHadronPdg();
     double Mi   = tgt.HitNucP4Ptr()->M(); // initial nucleon mass
