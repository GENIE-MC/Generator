--- conflicted
+++ resolved
@@ -89,17 +89,10 @@
   double ml = fInteraction->FSPrimLepton()->Mass();
 
   if( ! pi.IsKnown() ) return 0;
-<<<<<<< HEAD
-
   if (pi.IsSinglePion()) {
       return this->Threshold_SPP();
   }
-
-=======
-  
   if (pi.IsNorm() ) return 0;
-  
->>>>>>> af6dd3c4
   if (pi.IsSingleKaon()) {
     int kaon_pdgc = xcls.StrangeHadronPdg();
     double Mi   = tgt.HitNucP4Ptr()->M(); // initial nucleon mass
