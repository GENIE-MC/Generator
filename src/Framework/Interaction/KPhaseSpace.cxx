--- conflicted
+++ resolved
@@ -166,15 +166,7 @@
     return TMath::Max(0.,Ethr);
   }
 
-<<<<<<< HEAD
-<<<<<<< HEAD
   if(pi.IsNuElectronElastic() || pi.IsDarkMatterElectronElastic() || pi.IsGlashowResonance() ) {
-=======
-  if(pi.IsNuElectronElastic() || pi.IsGlashowResonance() ) {
->>>>>>> 951b40d20fe582d1672f2fde24bf4bc6d0b30cda
-=======
-  if(pi.IsNuElectronElastic() || pi.IsDarkMatterElectronElastic() || pi.IsGlashowResonance() ) {
->>>>>>> 3054a5a3
     return 0;
   }
   if(pi.IsAMNuGamma()) {
@@ -249,14 +241,7 @@
       pi.IsInverseMuDecay()    ||
       pi.IsIMDAnnihilation()   ||
       pi.IsNuElectronElastic() ||
-<<<<<<< HEAD
-<<<<<<< HEAD
       pi.IsDarkMatterElectronElastic() ||
-=======
->>>>>>> 951b40d20fe582d1672f2fde24bf4bc6d0b30cda
-=======
-      pi.IsDarkMatterElectronElastic() ||
->>>>>>> 3054a5a3
       pi.IsMEC())
   {
       E = init_state.ProbeE(kRfLab);
