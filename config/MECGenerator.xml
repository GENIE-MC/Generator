--- conflicted
+++ resolved
@@ -18,27 +18,22 @@
     <param type="string" name="CommonParam"> MultiNucleons </param>
     
     <param type="alg" name="NuclearModel"> genie::NuclearModelMap/Default </param>
-<<<<<<< HEAD
+
+    <!-- <param type="double" name="SuSA-MaxXSec-DiffTolerance"> 0.0 </param> -->
+
     <param type="bool"   name="doRadiativeCorrection"> false               </param>
      
   </param_set>
   
   <param_set name="RadCorr"> 
     <param type="string" name="CommonParam"> MultiNucleons, RadiativeCorrection </param>
+    <param type="alg" name="NuclearModel"> genie::NuclearModelMap/Default </param>
+    <param type="bool"   name="doRadiativeCorrection"> true               </param>
     <param type="string"  name="RadiativeCorrectionModel"> simple </param>
     <param type="double"  name="RadiativeCorrectionCutoff"> 0.0001 </param>
     <param type="double"  name="RadiativeCorrectionThickness"> 0.008532  </param>  <!--Fe-->
     <!-- <param type="double"  name="RadiativeCorrectionThickness"> 0.027760 </param> -->         <!--H -->
     <param type="bool"   name="RadiativeCorrectionDoInternal"> false             </param>
-    <param type="bool"   name="doRadiativeCorrection"> true               </param>
-    <param type="alg" name="NuclearModel"> genie::NuclearModelMap/Default </param>
   </param_set>
   
-=======
-
-    <!-- <param type="double" name="SuSA-MaxXSec-DiffTolerance"> 0.0 </param> -->
-     
-  </param_set>
-  
->>>>>>> 31479d9d
 </alg_conf>
