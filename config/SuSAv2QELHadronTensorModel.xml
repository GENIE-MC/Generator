<?xml version="1.0" encoding="ISO-8859-1"?>

<alg_conf>

<!-- Configuration for the SuSAv2QELHadronTensorModel algorithm.

Configurable Parameters:
.....................................................................................................
Name               Type     Optional   Comment                          Default
.....................................................................................................
DataPath           string   No         Folder in which to look for the
                                       hadron tensor table files

DataPathType       string   Yes        Whether the specified path is    relative
                                       absolute or relative to the
                                       root GENIE folder
-->

  <param_set name="Default">

    <param type="bool" name="WarnIfMissing"> true </param>

    <param type="string" name="DataPath"> data/evgen/hadron_tensors/crpa_susav2 </param>
    <param type="string" name="DataPathType"> relative </param>
    <!-- Paths can be absolute or relative to the $GENIE folder -->
    <!-- <param type="string" name="DataPathType"> relative </param> -->

    <param type="string" name="QE_Full@Pdg=1000010010"> SuSAv2_1000010010_QE_Full.dat </param>
    <param type="string" name="QE_EM@Pdg=1000010010"> SuSAv2_1000010010_QE_EM.dat </param>

    <param type="string" name="QE_Full@Pdg=1000060120"> SuSAv2_1000060120_QE_Full.dat </param>
<<<<<<< HEAD
    <param type="string" name="QE_EM_proton@Pdg=1000060120"> SuSAv2_1000060120_QE_EM_proton.dat </param>   
=======
    <param type="string" name="QE_EM@Pdg=1000060120"> SuSAv2_1000060120_QE_EM.dat </param>
    <param type="string" name="QE_EM_proton@Pdg=1000060120"> SuSAv2_1000060120_QE_EM_proton.dat </param>
>>>>>>> d43b421d
    <param type="string" name="QE_EM_neutron@Pdg=1000060120"> SuSAv2_1000060120_QE_EM_neutron.dat </param>



    <param type="string" name="QE_CRPA_Low@Pdg=1000060120"> CRPA_1000060120_QE_Low.dat </param>
    <param type="string" name="QE_CRPA_Medium@Pdg=1000060120"> CRPA_1000060120_QE_Medium.dat </param>
    <param type="string" name="QE_CRPA_High@Pdg=1000060120"> CRPA_1000060120_QE_High.dat </param>

    <param type="string" name="QE_CRPA_Low@Pdg=1000080160"> CRPA_1000080160_QE_Low.dat </param>
    <param type="string" name="QE_CRPA_Medium@Pdg=1000080160"> CRPA_1000080160_QE_Medium.dat </param>
    <param type="string" name="QE_CRPA_High@Pdg=1000080160"> CRPA_1000080160_QE_High.dat </param>

    <param type="string" name="QE_CRPA_Low@Pdg=1000180400"> CRPA_1000180400_QE_Low.dat </param>
    <param type="string" name="QE_CRPA_Medium@Pdg=1000180400"> CRPA_1000180400_QE_Medium.dat </param>
    <param type="string" name="QE_CRPA_High@Pdg=1000180400"> CRPA_1000180400_QE_High.dat </param>


    <param type="string" name="QE_CRPA_anu_Low@Pdg=1000060120"> CRPA_1000060120_anu_QE_Low.dat </param>
    <param type="string" name="QE_CRPA_anu_Medium@Pdg=1000060120"> CRPA_1000060120_anu_QE_Medium.dat </param>
    <param type="string" name="QE_CRPA_anu_High@Pdg=1000060120"> CRPA_1000060120_anu_QE_High.dat </param>

    <param type="string" name="QE_CRPA_anu_Low@Pdg=1000080160"> CRPA_1000080160_anu_QE_Low.dat </param>
    <param type="string" name="QE_CRPA_anu_Medium@Pdg=1000080160"> CRPA_1000080160_anu_QE_Medium.dat </param>
    <param type="string" name="QE_CRPA_anu_High@Pdg=1000080160"> CRPA_1000080160_anu_QE_High.dat </param>

    <param type="string" name="QE_CRPA_anu_Low@Pdg=1000180400"> CRPA_1000180400_anu_QE_Low.dat </param>
    <param type="string" name="QE_CRPA_anu_Medium@Pdg=1000180400"> CRPA_1000180400_anu_QE_Medium.dat </param>
    <param type="string" name="QE_CRPA_anu_High@Pdg=1000180400"> CRPA_1000180400_anu_QE_High.dat </param>




    <param type="string" name="QE_HF_Low@Pdg=1000060120"> HF_1000060120_QE_Low.dat </param>
    <param type="string" name="QE_HF_Medium@Pdg=1000060120"> HF_1000060120_QE_Medium.dat </param>
    <param type="string" name="QE_HF_High@Pdg=1000060120"> HF_1000060120_QE_High.dat </param>

    <param type="string" name="QE_HF_Low@Pdg=1000080160"> HF_1000080160_QE_Low.dat </param>
    <param type="string" name="QE_HF_Medium@Pdg=1000080160"> HF_1000080160_QE_Medium.dat </param>
    <param type="string" name="QE_HF_High@Pdg=1000080160"> HF_1000080160_QE_High.dat </param>

    <param type="string" name="QE_HF_Low@Pdg=1000180400"> HF_1000180400_QE_Low.dat </param>
    <param type="string" name="QE_HF_Medium@Pdg=1000180400"> HF_1000180400_QE_Medium.dat </param>
    <param type="string" name="QE_HF_High@Pdg=1000180400"> HF_1000180400_QE_High.dat </param>


    <param type="string" name="QE_HF_anu_Low@Pdg=1000060120"> HF_1000060120_anu_QE_Low.dat </param>
    <param type="string" name="QE_HF_anu_Medium@Pdg=1000060120"> HF_1000060120_anu_QE_Medium.dat </param>
    <param type="string" name="QE_HF_anu_High@Pdg=1000060120"> HF_1000060120_anu_QE_High.dat </param>

    <param type="string" name="QE_HF_anu_Low@Pdg=1000080160"> HF_1000080160_anu_QE_Low.dat </param>
    <param type="string" name="QE_HF_anu_Medium@Pdg=1000080160"> HF_1000080160_anu_QE_Medium.dat </param>
    <param type="string" name="QE_HF_anu_High@Pdg=1000080160"> HF_1000080160_anu_QE_High.dat </param>

    <param type="string" name="QE_HF_anu_Low@Pdg=1000180400"> HF_1000180400_anu_QE_Low.dat </param>
    <param type="string" name="QE_HF_anu_Medium@Pdg=1000180400"> HF_1000180400_anu_QE_Medium.dat </param>
    <param type="string" name="QE_HF_anu_High@Pdg=1000180400"> HF_1000180400_anu_QE_High.dat </param>





    <param type="string" name="QE_CRPAPW_Low@Pdg=1000060120"> CRPA_PW_1000060120_QE_Low.dat </param>
    <param type="string" name="QE_CRPAPW_Medium@Pdg=1000060120"> CRPA_PW_1000060120_QE_Medium.dat </param>
    <param type="string" name="QE_CRPAPW_High@Pdg=1000060120"> CRPA_PW_1000060120_QE_High.dat </param>

    <param type="string" name="QE_CRPAPW_Low@Pdg=1000080160"> CRPA_PW_1000080160_QE_Low.dat </param>
    <param type="string" name="QE_CRPAPW_Medium@Pdg=1000080160"> CRPA_PW_1000080160_QE_Medium.dat </param>
    <param type="string" name="QE_CRPAPW_High@Pdg=1000080160"> CRPA_PW_1000080160_QE_High.dat </param>

    <param type="string" name="QE_CRPAPW_Low@Pdg=1000180400"> CRPA_PW_1000180400_QE_Low.dat </param>
    <param type="string" name="QE_CRPAPW_Medium@Pdg=1000180400"> CRPA_PW_1000180400_QE_Medium.dat </param>
    <param type="string" name="QE_CRPAPW_High@Pdg=1000180400"> CRPA_PW_1000180400_QE_High.dat </param>


    <param type="string" name="QE_CRPAPW_anu_Low@Pdg=1000060120"> CRPA_PW_1000060120_anu_QE_Low.dat </param>
    <param type="string" name="QE_CRPAPW_anu_Medium@Pdg=1000060120"> CRPA_PW_1000060120_anu_QE_Medium.dat </param>
    <param type="string" name="QE_CRPAPW_anu_High@Pdg=1000060120"> CRPA_PW_1000060120_anu_QE_High.dat </param>

    <param type="string" name="QE_CRPAPW_anu_Low@Pdg=1000080160"> CRPA_PW_1000080160_anu_QE_Low.dat </param>
    <param type="string" name="QE_CRPAPW_anu_Medium@Pdg=1000080160"> CRPA_PW_1000080160_anu_QE_Medium.dat </param>
    <param type="string" name="QE_CRPAPW_anu_High@Pdg=1000080160"> CRPA_PW_1000080160_anu_QE_High.dat </param>

    <param type="string" name="QE_CRPAPW_anu_Low@Pdg=1000180400"> CRPA_PW_1000180400_anu_QE_Low.dat </param>
    <param type="string" name="QE_CRPAPW_anu_Medium@Pdg=1000180400"> CRPA_PW_1000180400_anu_QE_Medium.dat </param>
    <param type="string" name="QE_CRPAPW_anu_High@Pdg=1000180400"> CRPA_PW_1000180400_anu_QE_High.dat </param>




    <param type="string" name="QE_HFPW_Low@Pdg=1000060120"> HF_PW_1000060120_QE_Low.dat </param>
    <param type="string" name="QE_HFPW_Medium@Pdg=1000060120"> HF_PW_1000060120_QE_Medium.dat </param>
    <param type="string" name="QE_HFPW_High@Pdg=1000060120"> HF_PW_1000060120_QE_High.dat </param>

    <param type="string" name="QE_HFPW_Low@Pdg=1000080160"> HF_PW_1000080160_QE_Low.dat </param>
    <param type="string" name="QE_HFPW_Medium@Pdg=1000080160"> HF_PW_1000080160_QE_Medium.dat </param>
    <param type="string" name="QE_HFPW_High@Pdg=1000080160"> HF_PW_1000080160_QE_High.dat </param>

    <param type="string" name="QE_HFPW_Low@Pdg=1000180400"> HF_PW_1000180400_QE_Low.dat </param>
    <param type="string" name="QE_HFPW_Medium@Pdg=1000180400"> HF_PW_1000180400_QE_Medium.dat </param>
    <param type="string" name="QE_HFPW_High@Pdg=1000180400"> HF_PW_1000180400_QE_High.dat </param>


    <param type="string" name="QE_HFPW_anu_Low@Pdg=1000060120"> HF_PW_1000060120_anu_QE_Low.dat </param>
    <param type="string" name="QE_HFPW_anu_Medium@Pdg=1000060120"> HF_PW_1000060120_anu_QE_Medium.dat </param>
    <param type="string" name="QE_HFPW_anu_High@Pdg=1000060120"> HF_PW_1000060120_anu_QE_High.dat </param>

    <param type="string" name="QE_HFPW_anu_Low@Pdg=1000080160"> HF_PW_1000080160_anu_QE_Low.dat </param>
    <param type="string" name="QE_HFPW_anu_Medium@Pdg=1000080160"> HF_PW_1000080160_anu_QE_Medium.dat </param>
    <param type="string" name="QE_HFPW_anu_High@Pdg=1000080160"> HF_PW_1000080160_anu_QE_High.dat </param>

    <param type="string" name="QE_HFPW_anu_Low@Pdg=1000180400"> HF_PW_1000180400_anu_QE_Low.dat </param>
    <param type="string" name="QE_HFPW_anu_Medium@Pdg=1000180400"> HF_PW_1000180400_anu_QE_Medium.dat </param>
    <param type="string" name="QE_HFPW_anu_High@Pdg=1000180400"> HF_PW_1000180400_anu_QE_High.dat </param>



    <param type="string" name="QE_SuSABlend@Pdg=1000060120"> SuSABlend_1000060120_QE_SuSABlend.dat </param>
    <param type="string" name="QE_SuSABlend@Pdg=1000080160"> SuSABlend_1000080160_QE_SuSABlend.dat </param>
    <param type="string" name="QE_SuSABlend@Pdg=1000180400"> SuSABlend_1000180400_QE_SuSABlend.dat </param>

    <param type="string" name="QE_SuSABlend_anu@Pdg=1000180400"> SuSABlend_1000180400_anu_QE_SuSABlend.dat </param>

  </param_set>

</alg_conf><|MERGE_RESOLUTION|>--- conflicted
+++ resolved
@@ -29,15 +29,9 @@
     <param type="string" name="QE_EM@Pdg=1000010010"> SuSAv2_1000010010_QE_EM.dat </param>
 
     <param type="string" name="QE_Full@Pdg=1000060120"> SuSAv2_1000060120_QE_Full.dat </param>
-<<<<<<< HEAD
-    <param type="string" name="QE_EM_proton@Pdg=1000060120"> SuSAv2_1000060120_QE_EM_proton.dat </param>   
-=======
-    <param type="string" name="QE_EM@Pdg=1000060120"> SuSAv2_1000060120_QE_EM.dat </param>
+    
     <param type="string" name="QE_EM_proton@Pdg=1000060120"> SuSAv2_1000060120_QE_EM_proton.dat </param>
->>>>>>> d43b421d
     <param type="string" name="QE_EM_neutron@Pdg=1000060120"> SuSAv2_1000060120_QE_EM_neutron.dat </param>
-
-
 
     <param type="string" name="QE_CRPA_Low@Pdg=1000060120"> CRPA_1000060120_QE_Low.dat </param>
     <param type="string" name="QE_CRPA_Medium@Pdg=1000060120"> CRPA_1000060120_QE_Medium.dat </param>
