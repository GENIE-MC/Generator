<?xml version="1.0" encoding="ISO-8859-1"?>

<alg_conf>

<!--

..........................................................................................................................
NOTE:

The GENIE authors would like to caution users against using anything but a comprehensive 
GENIE mode (`Default' setting below) for physics studies.
No detector measures generator-level reaction modes like CCQE or NCRES.
Detectors measure final states / topologies like {1mu-,0pi}, {1mu-,1pi+}, {0mu-, 1pi0}, 
{1 track, 1 shower}, {1 mu-like ring} etc depending on granularity, thresholds and PID capabilities.
No final state / topology is a proxy for any particular reaction mode.
Intranuclear re-scattering in particular causes significant migration between states
(see Table 8.1 in the Physics and User manual).

The Default configuration depends on the tune and it is defined in TuneGeneratorList.xml, 
which is defined in each Tune subdirectory.

Examples:
- {1mu-,0pi} is mostly numuCCQE, but can also be caused by numu resonance production followed by pion absorption.
- numuCCQE gives mostly {1mu-,0pi} but occasionaly can give {1mu-,1pi} if the recoil nucleon re-interacts.
- NC1pi0 final states can be caused by all a) NC elastic followed by nucleon rescattering, 
  b) NC resonance neutrino-production, c) NC non-resonance background, d) low-W NC DIS
  e) NC coherent scattering. Each source contributes differently in the pion momentum distribution.

We also recommend that you treat the generator-level reaction modes largely as as an internal degree of freedom. 
Consequently, try to define your selection efficiencies and purities in terms of observable final states _only_.
For example, if you define as `numuCCQE-like' := {1mu-,0pi} then define your selection efficiency
as:
  efficiency = (`numuCCQE-like' events passing cuts) / (all true {1mu-,0pi} events)
and not as: 
  efficiency = (`numuCCQE-like' events passing cuts) / (all true numuCCQE events)

..........................................................................................................................



Configurable Parameters:
..........................................................................................................................
Name                        Type    Opt  Comment                                               Default
..........................................................................................................................
NGenerators                 int     No
Generator-%d                alg     No

-->

  <param_set name="AnomalyMediatedNuGamma"> 
     <param type="int" name="NGenerators">  1                                  </param>
     <param type="alg" name="Generator-0">  genie::EventGenerator/AM-NUGAMMA   </param>
  </param_set>

  <param_set name="CEvNS"> 
     <param type="int" name="NGenerators">  1                                  </param>
     <param type="alg" name="Generator-0">  genie::EventGenerator/CEvNS        </param>
  </param_set>

  <param_set name="UHE"> 
     <param type="int" name="NGenerators">  4                                  </param>
     <param type="alg" name="Generator-0">  genie::EventGenerator/GLRES        </param>
     <param type="alg" name="Generator-1">  genie::EventGenerator/DIS-CC       </param>
     <param type="alg" name="Generator-2">  genie::EventGenerator/DIS-NC       </param>
     <param type="alg" name="Generator-3">  genie::EventGenerator/DIS-CC-CHARM </param>
  </param_set>

  <param_set name="GLRES"> 
     <param type="int" name="NGenerators">  1                                  </param>
     <param type="alg" name="Generator-0">  genie::EventGenerator/GLRES        </param>
  </param_set>

  <param_set name="DFR"> 
     <param type="int" name="NGenerators">  2                                  </param>
     <param type="alg" name="Generator-0">  genie::EventGenerator/DFR-CC       </param>
     <param type="alg" name="Generator-1">  genie::EventGenerator/DFR-NC       </param>
  </param_set>

  <param_set name="CCDFR"> 
     <param type="int" name="NGenerators">    1                               </param>
     <param type="alg" name="Generator-0 ">   genie::EventGenerator/DFR-CC    </param>
  </param_set>

  <param_set name="NCDFR"> 
     <param type="int" name="NGenerators">    1                               </param>
     <param type="alg" name="Generator-0 ">   genie::EventGenerator/DFR-NC    </param>
  </param_set>

  <param_set name="Charm"> 
     <param type="int" name="NGenerators">   2                                  </param>
     <param type="alg" name="Generator-0">   genie::EventGenerator/QEL-CC-CHARM </param>
     <param type="alg" name="Generator-1">   genie::EventGenerator/DIS-CC-CHARM </param>
  </param_set>

  <param_set name="CharmCCDIS"> 
     <param type="int" name="NGenerators">   1                                  </param>
     <param type="alg" name="Generator-0">   genie::EventGenerator/DIS-CC-CHARM </param>
  </param_set>

  <param_set name="CharmCCQE"> 
     <param type="int" name="NGenerators">   1                                  </param>
     <param type="alg" name="Generator-0">   genie::EventGenerator/QEL-CC-CHARM </param>
  </param_set>

  <param_set name="LambdaCCQE">
     <param type="int" name="NGenerators">   1                                  </param>
     <param type="alg" name="Generator-0">   genie::EventGenerator/QEL-CC-LAMBDA </param>
  </param_set>

  <param_set name="SingleKaon">
     <param type="int" name="NGenerators">   1                               </param>
     <param type="alg" name="Generator-0">   genie::EventGenerator/DIS-CC-SINGLEK </param>
  </param_set>

  <param_set name="IMD"> 
     <param type="int" name="NGenerators">   2                               </param>
     <param type="alg" name="Generator-0">   genie::EventGenerator/IMD       </param>
     <param type="alg" name="Generator-1">   genie::EventGenerator/IMD-ANH   </param>
  </param_set>

  <param_set name="NuEElastic"> 
     <param type="int" name="NGenerators">   1                            </param>
     <param type="alg" name="Generator-0">   genie::EventGenerator/NUE-EL </param>
  </param_set>

  <param_set name="NuE"> 
     <param type="int" name="NGenerators">   3                              </param>
     <param type="alg" name="Generator-0">   genie::EventGenerator/NUE-EL   </param>
     <param type="alg" name="Generator-1">   genie::EventGenerator/IMD      </param>
     <param type="alg" name="Generator-2">   genie::EventGenerator/IMD-ANH  </param>
  </param_set>

  <param_set name="QE"> 
     <param type="int" name="NGenerators">   2                             </param>
     <param type="alg" name="Generator-0">   genie::EventGenerator/QEL-CC  </param>
     <param type="alg" name="Generator-1">   genie::EventGenerator/QEL-NC  </param>
  </param_set>

  <param_set name="CCQE"> 
     <param type="int" name="NGenerators">   1                             </param>
     <param type="alg" name="Generator-0">   genie::EventGenerator/QEL-CC  </param>
  </param_set>

  <param_set name="NCEL"> 
     <param type="int" name="NGenerators">   1                              </param>
     <param type="alg" name="Generator-0">   genie::EventGenerator/QEL-NC   </param>
  </param_set>


  <param_set name="CCMEC"> 
     <param type="int" name="NGenerators">  1                                  </param>
     <param type="alg" name="Generator-0">  genie::EventGenerator/MEC-CC       </param>
  </param_set>

  <param_set name="NCMEC"> 
     <param type="int" name="NGenerators">  1                                  </param>
     <param type="alg" name="Generator-0">  genie::EventGenerator/MEC-NC       </param>
  </param_set>

  <param_set name="WeakMEC">
     <param type="int" name="NGenerators">   2                                  </param>
     <param type="alg" name="Generator-0">   genie::EventGenerator/MEC-CC       </param>
     <param type="alg" name="Generator-1">   genie::EventGenerator/MEC-NC       </param>
  </param_set>


  <param_set name="CCQE+CCMEC"> 
     <param type="int" name="NGenerators">  2                                  </param>
     <param type="alg" name="Generator-0">  genie::EventGenerator/MEC-CC       </param>
     <param type="alg" name="Generator-1">  genie::EventGenerator/QEL-CC       </param>
  </param_set>

  <param_set name="NCEL+NCMEC"> 
     <param type="int" name="NGenerators">  2                                  </param>
     <param type="alg" name="Generator-0">  genie::EventGenerator/MEC-NC       </param>
     <param type="alg" name="Generator-1">  genie::EventGenerator/QEL-NC       </param>
  </param_set>

  <param_set name="RES"> 
     <param type="int" name="NGenerators">   2                               </param>
     <param type="alg" name="Generator-0">   genie::EventGenerator/RES-CC    </param>
     <param type="alg" name="Generator-1">   genie::EventGenerator/RES-NC    </param>
  </param_set>

  <param_set name="CCRES"> 
     <param type="int" name="NGenerators">   1                               </param>
     <param type="alg" name="Generator-0">   genie::EventGenerator/RES-CC    </param>
  </param_set>

  <param_set name="NCRES"> 
     <param type="int" name="NGenerators">   1                               </param>
     <param type="alg" name="Generator-0">   genie::EventGenerator/RES-NC    </param>
  </param_set>

<<<<<<< HEAD
  <param_set name="COHPION"> 
     <param type="int" name="NGenerators">   2                               </param>
=======
  <param_set name="COH"> 
     <param type="int" name="NGenerators">   3                               </param>
>>>>>>> 34c58a3c
     <param type="alg" name="Generator-0">   genie::EventGenerator/COH-CC-PION    </param>
     <param type="alg" name="Generator-1">   genie::EventGenerator/COH-NC-PION    </param>
     <param type="alg" name="Generator-1">   genie::EventGenerator/COH-NC-GAMMA   </param>
  </param_set>

  <param_set name="CCCOHPION"> 
     <param type="int" name="NGenerators">   1                               </param>
     <param type="alg" name="Generator-0">   genie::EventGenerator/COH-CC-PION    </param>
  </param_set>

<<<<<<< HEAD
  <param_set name="NCCOHPION"> 
     <param type="int" name="NGenerators">   1                               </param>
=======
  <param_set name="NCCOH"> 
     <param type="int" name="NGenerators">   2                               </param>
>>>>>>> 34c58a3c
     <param type="alg" name="Generator-0">   genie::EventGenerator/COH-NC-PION    </param>
     <param type="alg" name="Generator-0">   genie::EventGenerator/COH-NC-GAMMA   </param>
  </param_set>

  <param_set name="COHGAMMA"> 
     <param type="int" name="NGenerators">   1                                   </param>
     <param type="alg" name="Generator-0">   genie::EventGenerator/COH-NC-GAMMA  </param>
  </param_set>


  <param_set name="DIS"> 
     <param type="int" name="NGenerators">    2                               </param>
     <param type="alg" name="Generator-0 ">   genie::EventGenerator/DIS-CC    </param>
     <param type="alg" name="Generator-1 ">   genie::EventGenerator/DIS-NC    </param>
  </param_set>

  <param_set name="CCDIS"> 
     <param type="int" name="NGenerators">    1                               </param>
     <param type="alg" name="Generator-0 ">   genie::EventGenerator/DIS-CC    </param>
  </param_set>

  <param_set name="NCDIS"> 
     <param type="int" name="NGenerators">    1                               </param>
     <param type="alg" name="Generator-0">    genie::EventGenerator/DIS-NC    </param>
  </param_set>

  <param_set name="NC"> 
     <param type="int" name="NGenerators">   4                                  </param>
     <param type="alg" name="Generator-0">   genie::EventGenerator/QEL-NC       </param>
     <param type="alg" name="Generator-1">   genie::EventGenerator/RES-NC       </param>
     <param type="alg" name="Generator-2">   genie::EventGenerator/DIS-NC       </param>
     <param type="alg" name="Generator-3">   genie::EventGenerator/COH-NC-PION       </param>
  </param_set>

  <param_set name="CC"> 
     <param type="int" name="NGenerators">   6                                  </param>
     <param type="alg" name="Generator-0">   genie::EventGenerator/QEL-CC       </param>
     <param type="alg" name="Generator-1">   genie::EventGenerator/RES-CC       </param>
     <param type="alg" name="Generator-2">   genie::EventGenerator/DIS-CC       </param>
     <param type="alg" name="Generator-3">   genie::EventGenerator/COH-CC-PION       </param>
     <param type="alg" name="Generator-4">   genie::EventGenerator/DIS-CC-CHARM </param>
     <param type="alg" name="Generator-5">   genie::EventGenerator/QEL-CC-CHARM </param>
  </param_set>

  <param_set name="CCinclMEC"> 
     <param type="int" name="NGenerators">   7                                  </param>
     <param type="alg" name="Generator-0">   genie::EventGenerator/QEL-CC       </param>
     <param type="alg" name="Generator-1">   genie::EventGenerator/RES-CC       </param>
     <param type="alg" name="Generator-2">   genie::EventGenerator/DIS-CC       </param>
     <param type="alg" name="Generator-3">   genie::EventGenerator/COH-CC-PION       </param>
     <param type="alg" name="Generator-4">   genie::EventGenerator/DIS-CC-CHARM </param>
     <param type="alg" name="Generator-5">   genie::EventGenerator/QEL-CC-CHARM </param>
     <param type="alg" name="Generator-6">   genie::EventGenerator/MEC-CC       </param>
  </param_set>

  <param_set name="CCinclMEC+NueEl">
     <param type="int" name="NGenerators">   8                                  </param>
     <param type="alg" name="Generator-0">   genie::EventGenerator/QEL-CC       </param>
     <param type="alg" name="Generator-1">   genie::EventGenerator/RES-CC       </param>
     <param type="alg" name="Generator-2">   genie::EventGenerator/DIS-CC       </param>
     <param type="alg" name="Generator-3">   genie::EventGenerator/COH-CC-PION       </param>
     <param type="alg" name="Generator-4">   genie::EventGenerator/DIS-CC-CHARM </param>
     <param type="alg" name="Generator-5">   genie::EventGenerator/QEL-CC-CHARM </param>
     <param type="alg" name="Generator-6">   genie::EventGenerator/MEC-CC       </param>
     <param type="alg" name="Generator-7">   genie::EventGenerator/NUE-EL       </param>
  </param_set>

  <!-- Default+MEC is sometimes ambiguous about whether NC is included  -->
  <!-- Define both Default+CCMEC and Default+CCMEC+NCMEC to be explicit -->
  <!-- Possibly declare this one deprecated in the future               -->
  <param_set name="Default+MEC"> 
     <param type="int" name="NGenerators">   14                                 </param>
     <param type="alg" name="Generator-0">   genie::EventGenerator/QEL-CC       </param>
     <param type="alg" name="Generator-1">   genie::EventGenerator/QEL-NC       </param>
     <param type="alg" name="Generator-2">   genie::EventGenerator/RES-CC       </param>
     <param type="alg" name="Generator-3">   genie::EventGenerator/RES-NC       </param>
     <param type="alg" name="Generator-4">   genie::EventGenerator/DIS-CC       </param>
     <param type="alg" name="Generator-5">   genie::EventGenerator/DIS-NC       </param>
     <param type="alg" name="Generator-6">   genie::EventGenerator/COH-CC-PION       </param>
     <param type="alg" name="Generator-7">   genie::EventGenerator/COH-NC-PION       </param>
     <param type="alg" name="Generator-8">   genie::EventGenerator/DIS-CC-CHARM </param>
     <param type="alg" name="Generator-9">   genie::EventGenerator/QEL-CC-CHARM </param>
     <param type="alg" name="Generator-10">  genie::EventGenerator/NUE-EL       </param>
     <param type="alg" name="Generator-11">  genie::EventGenerator/IMD          </param>
     <param type="alg" name="Generator-12">  genie::EventGenerator/IMD-ANH      </param>
     <param type="alg" name="Generator-13">  genie::EventGenerator/MEC-CC       </param>
  </param_set>

  <param_set name="Default+CCMEC"> 
     <param type="int" name="NGenerators">   14                                 </param>
     <param type="alg" name="Generator-0">   genie::EventGenerator/QEL-CC       </param>
     <param type="alg" name="Generator-1">   genie::EventGenerator/QEL-NC       </param>
     <param type="alg" name="Generator-2">   genie::EventGenerator/RES-CC       </param>
     <param type="alg" name="Generator-3">   genie::EventGenerator/RES-NC       </param>
     <param type="alg" name="Generator-4">   genie::EventGenerator/DIS-CC       </param>
     <param type="alg" name="Generator-5">   genie::EventGenerator/DIS-NC       </param>
     <param type="alg" name="Generator-6">   genie::EventGenerator/COH-CC-PION       </param>
     <param type="alg" name="Generator-7">   genie::EventGenerator/COH-NC-PION       </param>
     <param type="alg" name="Generator-8">   genie::EventGenerator/DIS-CC-CHARM </param>
     <param type="alg" name="Generator-9">   genie::EventGenerator/QEL-CC-CHARM </param>
     <param type="alg" name="Generator-10">  genie::EventGenerator/NUE-EL       </param>
     <param type="alg" name="Generator-11">  genie::EventGenerator/IMD          </param>
     <param type="alg" name="Generator-12">  genie::EventGenerator/IMD-ANH      </param>
     <param type="alg" name="Generator-13">  genie::EventGenerator/MEC-CC       </param>
  </param_set>

  <param_set name="Default+CCMEC+NCMEC"> 
     <param type="int" name="NGenerators">   15                                 </param>
     <param type="alg" name="Generator-0">   genie::EventGenerator/QEL-CC       </param>
     <param type="alg" name="Generator-1">   genie::EventGenerator/QEL-NC       </param>
     <param type="alg" name="Generator-2">   genie::EventGenerator/RES-CC       </param>
     <param type="alg" name="Generator-3">   genie::EventGenerator/RES-NC       </param>
     <param type="alg" name="Generator-4">   genie::EventGenerator/DIS-CC       </param>
     <param type="alg" name="Generator-5">   genie::EventGenerator/DIS-NC       </param>
     <param type="alg" name="Generator-6">   genie::EventGenerator/COH-CC-PION       </param>
     <param type="alg" name="Generator-7">   genie::EventGenerator/COH-NC-PION       </param>
     <param type="alg" name="Generator-8">   genie::EventGenerator/DIS-CC-CHARM </param>
     <param type="alg" name="Generator-9">   genie::EventGenerator/QEL-CC-CHARM </param>
     <param type="alg" name="Generator-10">  genie::EventGenerator/NUE-EL       </param>
     <param type="alg" name="Generator-11">  genie::EventGenerator/IMD          </param>
     <param type="alg" name="Generator-12">  genie::EventGenerator/IMD-ANH      </param>
     <param type="alg" name="Generator-13">  genie::EventGenerator/MEC-CC       </param>
     <param type="alg" name="Generator-14">  genie::EventGenerator/MEC-NC       </param>
  </param_set>

  <!-- 
     Electron Scattering
  -->

  <param_set name="EMQE"> 
     <param type="int" name="NGenerators">   1                                  </param>
     <param type="alg" name="Generator-0">   genie::EventGenerator/QEL-EM       </param>
  </param_set>

  <param_set name="EMMEC"> 
     <param type="int" name="NGenerators">   1                                  </param>
     <param type="alg" name="Generator-0">   genie::EventGenerator/MEC-EM       </param>
  </param_set>

  <param_set name="EMRES"> 
     <param type="int" name="NGenerators">   1                                  </param>
     <param type="alg" name="Generator-0">   genie::EventGenerator/RES-EM       </param>
  </param_set>

  <param_set name="EMDIS"> 
     <param type="int" name="NGenerators">   1                                  </param>
     <param type="alg" name="Generator-0">   genie::EventGenerator/DIS-EM       </param>
  </param_set>

  <param_set name="EM"> 
     <param type="int" name="NGenerators">   3                                  </param>
     <param type="alg" name="Generator-0">   genie::EventGenerator/QEL-EM       </param>
     <param type="alg" name="Generator-1">   genie::EventGenerator/RES-EM       </param>
     <param type="alg" name="Generator-2">   genie::EventGenerator/DIS-EM       </param>
  </param_set>

  <param_set name="EM+MEC"> 
     <param type="int" name="NGenerators">   4                                  </param>
     <param type="alg" name="Generator-0">   genie::EventGenerator/QEL-EM       </param>
     <param type="alg" name="Generator-1">   genie::EventGenerator/RES-EM       </param>
     <param type="alg" name="Generator-2">   genie::EventGenerator/DIS-EM       </param>
     <param type="alg" name="Generator-3">   genie::EventGenerator/MEC-EM       </param>
  </param_set>

  <!-- 
     Special mode used for the hadronization benchmark test 
  -->

  <param_set name="HadronizationTest"> 
     <param type="int" name="NGenerators">    2                               </param>
     <param type="alg" name="Generator-0">    genie::EventGenerator/RES-CC    </param>
     <param type="alg" name="Generator-1">    genie::EventGenerator/DIS-CC    </param>
  </param_set>


  <!-- Generator List usefull for Spline generations -->
 
  <param_set name="FastOnP">
     <param type="int" name="NGenerators">   9                                     </param>
     <param type="alg" name="Generator-0">   genie::EventGenerator/QEL-CC          </param>
     <param type="alg" name="Generator-1">   genie::EventGenerator/QEL-NC          </param>
     <param type="alg" name="Generator-2">   genie::EventGenerator/NUE-EL          </param>
     <param type="alg" name="Generator-3">   genie::EventGenerator/IMD             </param>
     <param type="alg" name="Generator-4">   genie::EventGenerator/IMD-ANH         </param>
     <param type="alg" name="Generator-5">   genie::EventGenerator/QEL-CC-LAMBDA   </param>
     <param type="alg" name="Generator-6">   genie::EventGenerator/DIS-CC-SINGLEK  </param>
     <param type="alg" name="Generator-7">   genie::EventGenerator/QEL-CC-CHARM    </param>     
     <param type="alg" name="Generator-8">   genie::EventGenerator/DIS-CC-CHARM    </param>     

  </param_set>

  <param_set name="FastOnN">
     <param type="int" name="NGenerators">   11                                    </param>
     <param type="alg" name="Generator-0">   genie::EventGenerator/QEL-CC          </param>
     <param type="alg" name="Generator-1">   genie::EventGenerator/QEL-NC          </param>
     <param type="alg" name="Generator-2">   genie::EventGenerator/NUE-EL          </param>
     <param type="alg" name="Generator-3">   genie::EventGenerator/IMD             </param>
     <param type="alg" name="Generator-4">   genie::EventGenerator/IMD-ANH         </param>
     <param type="alg" name="Generator-5">   genie::EventGenerator/DFR-CC          </param>
     <param type="alg" name="Generator-6">   genie::EventGenerator/DFR-NC          </param>
     <param type="alg" name="Generator-7">   genie::EventGenerator/QEL-CC-LAMBDA   </param>
     <param type="alg" name="Generator-8">   genie::EventGenerator/DIS-CC-SINGLEK  </param>
     <param type="alg" name="Generator-9">   genie::EventGenerator/QEL-CC-CHARM    </param>
     <param type="alg" name="Generator-10">  genie::EventGenerator/DIS-CC-CHARM    </param>
  </param_set>

  <param_set name="FastOnNuclei">
     <param type="int" name="NGenerators">   15                                    </param>
     <param type="alg" name="Generator-0">   genie::EventGenerator/QEL-CC          </param>
     <param type="alg" name="Generator-1">   genie::EventGenerator/QEL-NC          </param>
     <param type="alg" name="Generator-2">   genie::EventGenerator/RES-CC          </param>
     <param type="alg" name="Generator-3">   genie::EventGenerator/RES-NC          </param>
     <param type="alg" name="Generator-4">   genie::EventGenerator/DIS-CC          </param>
     <param type="alg" name="Generator-5">   genie::EventGenerator/DIS-NC          </param>
     <param type="alg" name="Generator-6">   genie::EventGenerator/DIS-CC-CHARM    </param>
     <param type="alg" name="Generator-7">   genie::EventGenerator/QEL-CC-CHARM    </param>
     <param type="alg" name="Generator-8">   genie::EventGenerator/NUE-EL          </param>
     <param type="alg" name="Generator-9">   genie::EventGenerator/IMD             </param>
     <param type="alg" name="Generator-10">  genie::EventGenerator/IMD-ANH         </param>
     <param type="alg" name="Generator-11">  genie::EventGenerator/DFR-CC          </param>
     <param type="alg" name="Generator-12">  genie::EventGenerator/DFR-NC          </param>
     <param type="alg" name="Generator-13">  genie::EventGenerator/QEL-CC-LAMBDA   </param>
     <param type="alg" name="Generator-14">  genie::EventGenerator/DIS-CC-SINGLEK  </param>
  </param_set>


  <param_set name="FastWithMEC">
     <param type="int" name="NGenerators">   17                          	   </param>
     <param type="alg" name="Generator-0">   genie::EventGenerator/QEL-CC          </param>
     <param type="alg" name="Generator-1">   genie::EventGenerator/QEL-NC          </param>
     <param type="alg" name="Generator-2">   genie::EventGenerator/RES-CC          </param>
     <param type="alg" name="Generator-3">   genie::EventGenerator/RES-NC          </param>
     <param type="alg" name="Generator-4">   genie::EventGenerator/DIS-CC          </param>
     <param type="alg" name="Generator-5">   genie::EventGenerator/DIS-NC          </param>
     <param type="alg" name="Generator-6">   genie::EventGenerator/NUE-EL          </param>
     <param type="alg" name="Generator-7">   genie::EventGenerator/IMD             </param>
     <param type="alg" name="Generator-8">  genie::EventGenerator/IMD-ANH         </param>
     <param type="alg" name="Generator-9">  genie::EventGenerator/DFR-CC          </param>
     <param type="alg" name="Generator-10">  genie::EventGenerator/DFR-NC          </param>
     <param type="alg" name="Generator-11">  genie::EventGenerator/QEL-CC-LAMBDA   </param>
     <param type="alg" name="Generator-12">  genie::EventGenerator/DIS-CC-SINGLEK  </param>
     <param type="alg" name="Generator-13">  genie::EventGenerator/MEC-CC          </param>
     <param type="alg" name="Generator-14">  genie::EventGenerator/MEC-NC          </param>     
     <param type="alg" name="Generator-15">  genie::EventGenerator/QEL-CC-CHARM    </param>
     <param type="alg" name="Generator-16">  genie::EventGenerator/DIS-CC-CHARM    </param>
  </param_set>


  <!-- BDM module -->

  <param_set name="DMEL">
     <param type="int" name="NGenerators">   1                              </param>
     <param type="alg" name="Generator-0">   genie::EventGenerator/DMEL     </param>
  </param_set>

  <param_set name="DMDIS">
     <param type="int" name="NGenerators">   1                              </param>
     <param type="alg" name="Generator-0">   genie::EventGenerator/DMDIS    </param>
  </param_set>

  <param_set name="DM">
     <param type="int" name="NGenerators">   2                              </param>
     <param type="alg" name="Generator-0">   genie::EventGenerator/DMEL     </param>
     <param type="alg" name="Generator-1">   genie::EventGenerator/DMDIS    </param>
  </param_set>

</alg_conf>
<|MERGE_RESOLUTION|>--- conflicted
+++ resolved
@@ -192,32 +192,41 @@
      <param type="alg" name="Generator-0">   genie::EventGenerator/RES-NC    </param>
   </param_set>
 
-<<<<<<< HEAD
-  <param_set name="COHPION"> 
-     <param type="int" name="NGenerators">   2                               </param>
-=======
+
+  <!-- Coherent Event generator lists --> 
+
   <param_set name="COH"> 
-     <param type="int" name="NGenerators">   3                               </param>
->>>>>>> 34c58a3c
+     <param type="int" name="NGenerators">   3                                    </param>
      <param type="alg" name="Generator-0">   genie::EventGenerator/COH-CC-PION    </param>
      <param type="alg" name="Generator-1">   genie::EventGenerator/COH-NC-PION    </param>
+     <param type="alg" name="Generator-2">   genie::EventGenerator/COH-NC-GAMMA   </param>
+  </param_set>
+
+  <param_set name="CCCOH"> 
+     <param type="int" name="NGenerators">   1                                    </param>
+     <param type="alg" name="Generator-0">   genie::EventGenerator/COH-CC-PION    </param>
+  </param_set>
+
+  <param_set name="NCCOH"> 
+     <param type="int" name="NGenerators">   2                                    </param>
+     <param type="alg" name="Generator-0">   genie::EventGenerator/COH-NC-PION    </param>
      <param type="alg" name="Generator-1">   genie::EventGenerator/COH-NC-GAMMA   </param>
   </param_set>
 
+  <param_set name="COHPION"> 
+     <param type="int" name="NGenerators">   2                                    </param>
+     <param type="alg" name="Generator-0">   genie::EventGenerator/COH-CC-PION    </param>
+     <param type="alg" name="Generator-1">   genie::EventGenerator/COH-NC-PION    </param>
+  </param_set>
+
   <param_set name="CCCOHPION"> 
-     <param type="int" name="NGenerators">   1                               </param>
+     <param type="int" name="NGenerators">   1                                    </param>
      <param type="alg" name="Generator-0">   genie::EventGenerator/COH-CC-PION    </param>
   </param_set>
 
-<<<<<<< HEAD
   <param_set name="NCCOHPION"> 
      <param type="int" name="NGenerators">   1                               </param>
-=======
-  <param_set name="NCCOH"> 
-     <param type="int" name="NGenerators">   2                               </param>
->>>>>>> 34c58a3c
      <param type="alg" name="Generator-0">   genie::EventGenerator/COH-NC-PION    </param>
-     <param type="alg" name="Generator-0">   genie::EventGenerator/COH-NC-GAMMA   </param>
   </param_set>
 
   <param_set name="COHGAMMA"> 
