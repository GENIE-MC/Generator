--- conflicted
+++ resolved
@@ -284,22 +284,14 @@
   </param_set>
 
   <param_set name="NC"> 
-<<<<<<< HEAD
-     <param type="int" name="NGenerators">   5                                  </param>
+     <param type="int" name="NGenerators">   7                                  </param>
      <param type="alg" name="Generator-0">   genie::EventGenerator/QEL-NC       </param>
      <param type="alg" name="Generator-1">   genie::EventGenerator/RES-NC       </param>
      <param type="alg" name="Generator-2">   genie::EventGenerator/DIS-NC       </param>
      <param type="alg" name="Generator-3">   genie::EventGenerator/COH-NC-PION    </param>
      <param type="alg" name="Generator-4">   genie::EventGenerator/COH-NC-GAMMA   </param>
-=======
-     <param type="int" name="NGenerators">   6                                  </param>
-     <param type="alg" name="Generator-0">   genie::EventGenerator/QEL-NC       </param>
-     <param type="alg" name="Generator-1">   genie::EventGenerator/RES-NC       </param>
-     <param type="alg" name="Generator-2">   genie::EventGenerator/DIS-NC       </param>
-     <param type="alg" name="Generator-3">   genie::EventGenerator/COH-NC-PION  </param>
-     <param type="alg" name="Generator-4">   genie::EventGenerator/MEC-NC       </param>
-     <param type="alg" name="Generator-5">   genie::EventGenerator/DFR-NC       </param>
->>>>>>> c53571a4
+     <param type="alg" name="Generator-5">   genie::EventGenerator/MEC-NC       </param>
+     <param type="alg" name="Generator-6">   genie::EventGenerator/DFR-NC       </param>
   </param_set>
 
   <param_set name="CC"> 
