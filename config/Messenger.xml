--- conflicted
+++ resolved
@@ -62,12 +62,8 @@
   <priority msgstream="COHXSecAR">             INFO   </priority>
   <priority msgstream="CLAP">                  NOTICE </priority>
   <priority msgstream="COHHadronicVtx">        WARN   </priority>
-<<<<<<< HEAD
-  <priority msgstream="COHKinematics">         NOTICE   </priority>
-=======
   <priority msgstream="COHKinematics">         WARN   </priority>
   <priority msgstream="DarkSectorDecayer">     NOTICE </priority>
->>>>>>> c53571a4
   <priority msgstream="DFRHadronicVtx">        DEBUG  </priority>
   <priority msgstream="DFRKinematics">         DEBUG  </priority>
   <priority msgstream="Decay">                 NOTICE </priority>
