<?xml version="1.0" encoding="ISO-8859-1"?>

<genie_config>

   <!-- ****** CONFIGURATION FOR EVENT GENERATION MODULES ****** -->
   <config alg="genie::EventGenerator">              EventGenerator.xml              </config>
   <config alg="genie::FermiMover">                  FermiMover.xml                  </config>
   <config alg="genie::HadronTransporter">           HadronTransporter.xml           </config>
   <config alg="genie::HAIntranuke">                 HAIntranuke.xml                 </config>
   <config alg="genie::HAIntranuke2018">             HAIntranuke2018.xml             </config>
   <config alg="genie::HNIntranuke2018">             HNIntranuke2018.xml             </config>
   <config alg="genie::UnstableParticleDecayer">     UnstableParticleDecayer.xml     </config>
   <config alg="genie::PauliBlocker">                PauliBlocker.xml                </config>
   <config alg="genie::NucDeExcitationSim">          NucDeExcitationSim.xml          </config>
   <config alg="genie::NucBindEnergyAggregator">     NucBindEnergyAggregator.xml     </config>
   <config alg="genie::InitialStateAppender">        InitialStateAppender.xml        </config>
   <config alg="genie::VertexGenerator">             VertexGenerator.xml             </config>
   <config alg="genie::QELEventGenerator">           QELEventGenerator.xml           </config>
   <config alg="genie::QELEventGeneratorSM">         QELEventGeneratorSM.xml         </config>
   <config alg="genie::DMELEventGenerator">          DMELEventGenerator.xml          </config>
   <config alg="genie::QELPrimaryLeptonGenerator">   QELPrimaryLeptonGenerator.xml   </config>
   <config alg="genie::DISPrimaryLeptonGenerator">   DISPrimaryLeptonGenerator.xml   </config>
   <config alg="genie::RESPrimaryLeptonGenerator">   RESPrimaryLeptonGenerator.xml   </config>
   <config alg="genie::NuEPrimaryLeptonGenerator">   NuEPrimaryLeptonGenerator.xml   </config>
   <config alg="genie::DMEOutgoingDarkGenerator">    DMEOutgoingDarkGenerator.xml   </config>
   <config alg="genie::COHPrimaryLeptonGenerator">   COHPrimaryLeptonGenerator.xml   </config>
   <config alg="genie::DFRPrimaryLeptonGenerator">   DFRPrimaryLeptonGenerator.xml   </config>
   <config alg="genie::SKPrimaryLeptonGenerator">    SKPrimaryLeptonGenerator.xml    </config>
   <config alg="genie::DMELOutgoingDarkGenerator">   DMELOutgoingDarkGenerator.xml   </config>
   <config alg="genie::DMDISOutgoingDarkGenerator">  DMDISOutgoingDarkGenerator.xml  </config>
   <config alg="genie::QELKinematicsGenerator">      QELKinematicsGenerator.xml      </config>
   <config alg="genie::DISKinematicsGenerator">      DISKinematicsGenerator.xml      </config>
   <config alg="genie::RESKinematicsGenerator">      RESKinematicsGenerator.xml      </config>
   <config alg="genie::NuEKinematicsGenerator">      NuEKinematicsGenerator.xml      </config>
   <config alg="genie::DMEKinematicsGenerator">      DMEKinematicsGenerator.xml      </config>
   <config alg="genie::COHKinematicsGenerator">      COHKinematicsGenerator.xml      </config>
   <config alg="genie::DFRKinematicsGenerator">      DFRKinematicsGenerator.xml      </config>
   <config alg="genie::SKKinematicsGenerator">       SKKinematicsGenerator.xml       </config>
   <config alg="genie::DMELKinematicsGenerator">     DMELKinematicsGenerator.xml     </config>
   <config alg="genie::DMDISKinematicsGenerator">    DMDISKinematicsGenerator.xml    </config>
   <config alg="genie::QELHadronicSystemGenerator">  QELHadronicSystemGenerator.xml  </config>
   <config alg="genie::COHHadronicSystemGenerator">  COHHadronicSystemGenerator.xml  </config>
   <config alg="genie::DFRHadronicSystemGenerator">  DFRHadronicSystemGenerator.xml  </config>
   <config alg="genie::DISHadronicSystemGenerator">  DISHadronicSystemGenerator.xml  </config>
   <config alg="genie::RESHadronicSystemGenerator">  RESHadronicSystemGenerator.xml  </config>
   <config alg="genie::RSPPHadronicSystemGenerator"> RSPPHadronicSystemGenerator.xml </config>
   <config alg="genie::SKHadronicSystemGenerator">   SKHadronicSystemGenerator.xml   </config>
   <config alg="genie::NuETargetRemnantGenerator">   NuETargetRemnantGenerator.xml   </config>
   <config alg="genie::DMETargetRemnantGenerator">   DMETargetRemnantGenerator.xml   </config>
   <config alg="genie::RSPPResonanceSelector">       RSPPResonanceSelector.xml       </config>
   <config alg="genie::AMNuGammaGenerator">          AMNuGammaGenerator.xml          </config>
   <config alg="genie::MECGenerator">                MECGenerator.xml                </config>
   <config alg="genie::GLRESGenerator">              GLRESGenerator.xml              </config>
   <config alg="genie::CEvNSEventGenerator">         CEvNSEventGenerator.xml         </config>
   <config alg="genie::NucleonDecayPrimaryVtxGenerator"> NucleonDecayPrimaryVtxGenerator.xml </config>
   <config alg="genie::NNBarOscPrimaryVtxGenerator">     NNBarOscPrimaryVtxGenerator.xml     </config>

   <!-- ****** CONFIGURATION FOR LIST-GENERATORS ****** -->
   <config alg="genie::QELInteractionListGenerator">           QELInteractionListGenerator.xml       </config>
   <config alg="genie::RSPPInteractionListGenerator">          RSPPInteractionListGenerator.xml      </config>
   <config alg="genie::RESInteractionListGenerator">           RESInteractionListGenerator.xml       </config>
   <config alg="genie::DISInteractionListGenerator">           DISInteractionListGenerator.xml       </config>
   <config alg="genie::NuEInteractionListGenerator">           NuEInteractionListGenerator.xml       </config>
   <config alg="genie::DMEInteractionListGenerator">           DMEInteractionListGenerator.xml       </config>
   <config alg="genie::COHInteractionListGenerator">           COHInteractionListGenerator.xml       </config>
   <config alg="genie::AMNuGammaInteractionListGenerator">     AMNuGammaInteractionListGenerator.xml </config>
   <config alg="genie::MECInteractionListGenerator">           MECInteractionListGenerator.xml       </config>
   <config alg="genie::GLRESInteractionListGenerator">         GLRESInteractionListGenerator.xml     </config>
   <config alg="genie::DFRInteractionListGenerator">           DFRInteractionListGenerator.xml       </config>
   <config alg="genie::SKInteractionListGenerator">            SKInteractionListGenerator.xml        </config>
   <config alg="genie::DMELInteractionListGenerator">          DMELInteractionListGenerator.xml      </config>
   <config alg="genie::DMDISInteractionListGenerator">         DMDISInteractionListGenerator.xml     </config>
   <config alg="genie::CEvNSInteractionListGenerator">         CEvNSInteractionListGenerator.xml     </config>
   <config alg="genie::DummyInteractionListGenerator">         Default.xml                           </config>
   <config alg="genie::NNBarOscDummyInteractionListGenerator"> Default.xml                           </config>
   <config alg="genie::InteractionListAssembler">              InteractionListAssembler.xml          </config>
   <config alg="genie::EventGeneratorListAssembler">           EventGeneratorListAssembler.xml       </config>

   <!--  ****** CONFIGURATION FOR INTERACTION SELECTORS ****** -->
   <config alg="genie::PhysInteractionSelector">     PhysInteractionSelector.xml     </config>
   <config alg="genie::ToyInteractionSelector">      ToyInteractionSelector.xml      </config>

   <!-- ****** CONFIGURATION FOR FRAGMENTATION FUNCTIONS ****** -->
   <config alg="genie::PetersonFragm">               PetersonFragm.xml               </config>
   <config alg="genie::CollinsSpillerFragm">         CollinsSpillerFragm.xml         </config>

   <!-- ****** CONFIGURATION FOR FRAGMENTATION ALGORITHMS ****** -->
   <config alg="genie::KNOHadronization">            KNOHadronization.xml            </config>
   <config alg="genie::KNOPythiaHadronization">      KNOPythiaHadronization.xml      </config>
   <config alg="genie::Pythia6Hadronization">        Pythia6Hadronization.xml        </config>
   <config alg="genie::CharmHadronization">          CharmHadronization.xml          </config>

   <!-- ****** CONFIGURATION FOR PARTON DENSITY FUNCTION ALGORITHMS ****** -->
   <config alg="genie::GRV98LO">                     GRV98LO.xml                     </config>
   <config alg="genie::LHAPDF6">                     LHAPDF6.xml                     </config>
   <config alg="genie::LHAPDF5">                     LHAPDF5.xml                     </config>
   <config alg="genie::BYPDF">                       BYPDF.xml                       </config>

   <!-- ****** CONFIGURATION FOR PARTICLE DECAY ALGORITHMS****** -->
   <config alg="genie::PythiaDecayer">               PythiaDecayer.xml               </config>
   <config alg="genie::BaryonResonanceDecayer">      BaryonResonanceDecayer.xml      </config>

   <!--  ****** CONFIGURATION FORM FACTOR and STRUCTURE FUNCTION ALGORITHMS ****** -->
   <config alg="genie::DipoleELFormFactorsModel">                DipoleELFormFactorsModel.xml                </config>
   <config alg="genie::BBA03ELFormFactorsModel">                 BBA03ELFormFactorsModel.xml                 </config>
   <config alg="genie::BBA05ELFormFactorsModel">                 BBA05ELFormFactorsModel.xml                 </config>
   <config alg="genie::BBA07ELFormFactorsModel">                 BBA07ELFormFactorsModel.xml                 </config>
   <config alg="genie::DipoleAxialFormFactorModel">              DipoleAxialFormFactorModel.xml              </config>
   <config alg="genie::ZExpAxialFormFactorModel">                ZExpAxialFormFactorModel.xml                </config>
   <config alg="genie::KuzminNaumov2016AxialFormFactorModel">    KuzminNaumov2016AxialFormFactorModel.xml    </config>
   <config alg="genie::LwlynSmithFFCC">                          LwlynSmithFFCC.xml                          </config>
   <config alg="genie::LwlynSmithFFDeltaS">                      LwlynSmithFFDeltaS.xml                      </config>
   <config alg="genie::TransverseEnhancementFFModel">            TransverseEnhancementFFModel.xml            </config>
   <config alg="genie::LwlynSmithFFNC">                          LwlynSmithFFNC.xml                          </config>
   <config alg="genie::QPMDISStrucFunc">                         QPMDISStrucFunc.xml                         </config>
   <config alg="genie::BYStrucFunc">                             BYStrucFunc.xml                             </config>
   <config alg="genie::RSHelicityAmplModelCC">                   RSHelicityAmplModelCC.xml                   </config>
   <config alg="genie::RSHelicityAmplModelNCp">                  RSHelicityAmplModelNCp.xml                  </config>
   <config alg="genie::RSHelicityAmplModelNCn">                  RSHelicityAmplModelNCn.xml                  </config>
   <config alg="genie::RSHelicityAmplModelEMp">                  RSHelicityAmplModelEMp.xml                  </config>
   <config alg="genie::RSHelicityAmplModelEMn">                  RSHelicityAmplModelEMn.xml                  </config>
   <config alg="genie::DeVriesFormFactor">                       DeVriesFormFactor.xml                       </config>


   <!--  ****** CONFIGURATION GENERIC CROSS SECTION INTEGRATORS ****** -->
   <config alg="genie::QELXSec">                     QELXSec.xml                     </config>
   <config alg="genie::NewQELXSec">                  NewQELXSec.xml                  </config>
   <config alg="genie::SmithMonizQELCCXSec">         SmithMonizQELCCXSec.xml         </config>
   <config alg="genie::DISXSec">                     DISXSec.xml                     </config>
   <config alg="genie::COHXSec">                     COHXSec.xml                     </config>
   <config alg="genie::COHXSecAR">                   COHXSecAR.xml                   </config>
   <config alg="genie::CEvNSXSec">                   CEvNSXSec.xml                   </config>
   <config alg="genie::DFRXSec">                     DFRXSec.xml                     </config>
   <config alg="genie::AlamSimoAtharVacasSKXSec">    AlamSimoAtharVacasSKXSec.xml    </config>
   <config alg="genie::IMDXSec">                     IMDXSec.xml                     </config>
   <config alg="genie::RESXSec">                     RESXSec.xml                     </config>
   <config alg="genie::MECXSec">                     MECXSec.xml                     </config>
   <config alg="genie::NuElectronXSec">              NuElectronXSec.xml              </config>
   <config alg="genie::DMElectronXSec">              DMElectronXSec.xml              </config>
   <config alg="genie::DMELXSec">                    DMELXSec.xml                    </config>
   <config alg="genie::DMDISXSec">                   DMDISXSec.xml                   </config>

   <!--  ****** CONFIGURATION FOR XSEC ALGORITHMS ****** -->
   <config alg="genie::AhrensNCELPXSec">                    AhrensNCELPXSec.xml                    </config>
   <config alg="genie::AhrensDMELPXSec">                    AhrensDMELPXSec.xml                    </config>
   <config alg="genie::AlvarezRusoCOHPiPXSec">              AlvarezRusoCOHPiPXSec.xml              </config>
   <config alg="genie::BergerSehgalCOHPiPXSec2015">         BergerSehgalCOHPiPXSec2015.xml         </config>
   <config alg="genie::BergerSehgalFMCOHPiPXSec2015">       BergerSehgalFMCOHPiPXSec2015.xml       </config>
   <config alg="genie::LwlynSmithQELCCPXSec">               LwlynSmithQELCCPXSec.xml               </config>
   <config alg="genie::NievesQELCCPXSec">                   NievesQELCCPXSec.xml                   </config>
   <config alg="genie::SmithMonizQELCCPXSec">               SmithMonizQELCCPXSec.xml               </config>
   <config alg="genie::QPMDMDISPXSec">                      QPMDMDISPXSec.xml                      </config>
   <config alg="genie::QPMDISPXSec">                        QPMDISPXSec.xml                        </config>
   <config alg="genie::KNOTunedQPMDISPXSec">                KNOTunedQPMDISPXSec.xml                </config>
   <config alg="genie::AivazisCharmPXSecLO">                AivazisCharmPXSecLO.xml                </config>
   <config alg="genie::SlowRsclCharmDISPXSecLO">            SlowRsclCharmDISPXSecLO.xml            </config>
   <config alg="genie::KovalenkoQELCharmPXSec">             KovalenkoQELCharmPXSec.xml             </config>
   <config alg="genie::PaisQELLambdaPXSec">                 PaisQELLambdaPXSec.xml                 </config>
   <config alg="genie::AlamSimoAtharVacasSKPXSec2014">      AlamSimoAtharVacasSKPXSec2014.xml      </config>
   <config alg="genie::P33PaschosLalakulichPXSec">          P33PaschosLalakulichPXSec.xml          </config>
   <config alg="genie::BardinIMDRadCorPXSec">               BardinIMDRadCorPXSec.xml               </config>
   <config alg="genie::IMDAnnihilationPXSec">               IMDAnnihilationPXSec.xml               </config>
   <config alg="genie::PattonCEvNSPXSec">                   PattonCEvNSPXSec.xml                   </config>
   <config alg="genie::NuElectronPXSec">                    NuElectronPXSec.xml                    </config>
   <config alg="genie::DMElectronPXSec">                    DMElectronPXSec.xml                    </config>
   <config alg="genie::GLRESPXSec">                         GLRESPXSec.xml                         </config>
   <config alg="genie::BergerSehgalRESPXSec2014">           BergerSehgalRESPXSec2014.xml           </config>
   <config alg="genie::KuzminLyubushkinNaumovRESPXSec2014"> KuzminLyubushkinNaumovRESPXSec2014.xml </config>
   <config alg="genie::ReinDFRPXSec">                       ReinDFRPXSec.xml                       </config>
   <config alg="genie::ReinSehgalCOHPiPXSec">               ReinSehgalCOHPiPXSec.xml               </config>
   <config alg="genie::ReinSehgalRESPXSec">                 ReinSehgalRESPXSec.xml                 </config>
   <config alg="genie::ReinSehgalSPPPXSec">                 ReinSehgalSPPPXSec.xml                 </config>
   <config alg="genie::ReinSehgalRESXSec">                  ReinSehgalRESXSec.xml                  </config>
   <config alg="genie::ReinSehgalSPPXSec">                  ReinSehgalSPPXSec.xml                  </config>
   <config alg="genie::H3AMNuGammaPXSec">                   H3AMNuGammaPXSec.xml                   </config>
   <config alg="genie::EmpiricalMECPXSec2015">              EmpiricalMECPXSec2015.xml              </config>
   <config alg="genie::NievesSimoVacasMECPXSec2016">        NievesSimoVacasMECPXSec2016.xml        </config>
   <config alg="genie::RosenbluthPXSec">                    RosenbluthPXSec.xml                    </config>
   <config alg="genie::DummyPXSec">                         Default.xml                            </config>
   <config alg="genie::NNBarOscDummyPXSec">                 Default.xml                            </config>
   <config alg="genie::ReinSehgalRESXSecFast">              ReinSehgalRESXSecFast.xml              </config>

   <!--  ****** CONFIGURATION FOR NUCLEAR ENV. ALGORITHMS ****** -->
   <config alg="genie::NuclearModelMap">             NuclearModelMap.xml             </config>
   <config alg="genie::FGMBodekRitchie">             FGMBodekRitchie.xml             </config>
   <config alg="genie::LocalFGM">                    LocalFGM.xml                    </config>
   <config alg="genie::EffectiveSF">                 EffectiveSF.xml                 </config>
   <config alg="genie::SpectralFunc1d">              SpectralFunc1d.xml              </config>
   <config alg="genie::SpectralFunc">                SpectralFunc.xml                </config>
   <config alg="genie::SmithMonizUtils">             SmithMonizUtils.xml             </config>

   <!-- ****** CONFIGURATION FOR MODELS IN MUELOSS UTILITY PACKAGE ****** -->
   <config alg="genie::mueloss::BetheBlochModel">         BetheBlochModel.xml        </config>
   <config alg="genie::mueloss::BezrukovBugaevModel">     BezrukovBugaevModel.xml    </config>
   <config alg="genie::mueloss::KokoulinPetrukhinModel">  KokoulinPetrukhinModel.xml </config>
   <config alg="genie::mueloss::PetrukhinShestakovModel"> PetrukhinShestakovModel.xml</config>

   <!-- ****** CONFIGURATION FOR MODELS IN VLE PACKAGE ****** -->
   <config alg="genie::IBDHadronicSystemGenerator">     IBDHadronicSystemGenerator.xml   </config>
   <config alg="genie::IBDKinematicsGenerator">         IBDKinematicsGenerator.xml       </config>
   <config alg="genie::IBDPrimaryLeptonGenerator">      IBDPrimaryLeptonGenerator.xml    </config>
   <config alg="genie::IBDXSecMap">                     IBDXSecMap.xml                   </config>
   <config alg="genie::IBDInteractionListGenerator">    IBDInteractionListGenerator.xml  </config>
   <config alg="genie::StrumiaVissaniIBDPXSec">         StrumiaVissaniIBDPXSec.xml       </config>
   <config alg="genie::KLVOxygenIBDPXSec">              KLVOxygenIBDPXSec.xml            </config>
<<<<<<< HEAD


=======
   
   <!-- ****** CONFIGURATION FOR REWEIGHT ALGORITHMS ****** -->
   <config alg="genie::rew::GSystUncertaintyTable">     GSystUncertaintyTable.xml        </config>
>>>>>>> 8661afd5

</genie_config><|MERGE_RESOLUTION|>--- conflicted
+++ resolved
@@ -203,13 +203,8 @@
    <config alg="genie::IBDInteractionListGenerator">    IBDInteractionListGenerator.xml  </config>
    <config alg="genie::StrumiaVissaniIBDPXSec">         StrumiaVissaniIBDPXSec.xml       </config>
    <config alg="genie::KLVOxygenIBDPXSec">              KLVOxygenIBDPXSec.xml            </config>
-<<<<<<< HEAD
-
-
-=======
    
    <!-- ****** CONFIGURATION FOR REWEIGHT ALGORITHMS ****** -->
    <config alg="genie::rew::GSystUncertaintyTable">     GSystUncertaintyTable.xml        </config>
->>>>>>> 8661afd5
 
 </genie_config>