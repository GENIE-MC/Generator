<?xml version="1.0" encoding="ISO-8859-1"?>

<genie_config>

   <!-- ****** CONFIGURATION FOR EVENT GENERATION MODULES ****** -->
   <config alg="genie::EventGenerator">                  EventGenerator.xml                  </config>
   <config alg="genie::FermiMover">                      FermiMover.xml                      </config>
   <config alg="genie::HadronTransporter">               HadronTransporter.xml               </config>
   <config alg="genie::HAIntranuke">                     HAIntranuke.xml                     </config>
   <config alg="genie::HAIntranuke2018">                 HAIntranuke2018.xml                 </config>
   <config alg="genie::HNIntranuke2018">                 HNIntranuke2018.xml                 </config>
   <config alg="genie::HINCLCascadeIntranuke">           HINCLCascadeIntranuke.xml           </config>
   <config alg="genie::HG4BertCascIntranuke">            HG4BertCascIntranuke.xml            </config>
   <config alg="genie::UnstableParticleDecayer">         UnstableParticleDecayer.xml         </config>
   <config alg="genie::PauliBlocker">                    PauliBlocker.xml                    </config>
   <config alg="genie::NucDeExcitationSim">              NucDeExcitationSim.xml              </config>
   <config alg="genie::NucBindEnergyAggregator">         NucBindEnergyAggregator.xml         </config>
   <config alg="genie::InitialStateAppender">            InitialStateAppender.xml            </config>
   <config alg="genie::VertexGenerator">                 VertexGenerator.xml                 </config>
   <config alg="genie::QELEventGenerator">               QELEventGenerator.xml               </config>
   <config alg="genie::QELEventGeneratorSM">             QELEventGeneratorSM.xml             </config>
   <config alg="genie::DMELEventGenerator">              DMELEventGenerator.xml              </config>
   <config alg="genie::IBDPrimaryLeptonGenerator">       IBDPrimaryLeptonGenerator.xml       </config>
   <config alg="genie::QELPrimaryLeptonGenerator">       QELPrimaryLeptonGenerator.xml       </config>
   <config alg="genie::DISPrimaryLeptonGenerator">       DISPrimaryLeptonGenerator.xml       </config>
   <config alg="genie::RESPrimaryLeptonGenerator">       RESPrimaryLeptonGenerator.xml       </config>
   <config alg="genie::NuEPrimaryLeptonGenerator">       NuEPrimaryLeptonGenerator.xml       </config>
   <config alg="genie::DMEOutgoingDarkGenerator">        DMEOutgoingDarkGenerator.xml        </config>
   <config alg="genie::COHPrimaryLeptonGenerator">       COHPrimaryLeptonGenerator.xml       </config>
   <config alg="genie::DFRPrimaryLeptonGenerator">       DFRPrimaryLeptonGenerator.xml       </config>
   <config alg="genie::SKPrimaryLeptonGenerator">        SKPrimaryLeptonGenerator.xml        </config>
   <config alg="genie::DMELOutgoingDarkGenerator">       DMELOutgoingDarkGenerator.xml       </config>
   <config alg="genie::DMDISOutgoingDarkGenerator">      DMDISOutgoingDarkGenerator.xml      </config>
   <config alg="genie::IBDKinematicsGenerator">          IBDKinematicsGenerator.xml          </config>
   <config alg="genie::QELKinematicsGenerator">          QELKinematicsGenerator.xml          </config>
   <config alg="genie::DISKinematicsGenerator">          DISKinematicsGenerator.xml          </config>
   <config alg="genie::RESKinematicsGenerator">          RESKinematicsGenerator.xml          </config>
   <config alg="genie::NuEKinematicsGenerator">          NuEKinematicsGenerator.xml          </config>
   <config alg="genie::DMEKinematicsGenerator">          DMEKinematicsGenerator.xml          </config>
   <config alg="genie::COHKinematicsGenerator">          COHKinematicsGenerator.xml          </config>
   <config alg="genie::DFRKinematicsGenerator">          DFRKinematicsGenerator.xml          </config>
   <config alg="genie::SKKinematicsGenerator">           SKKinematicsGenerator.xml           </config>
   <config alg="genie::DMELKinematicsGenerator">         DMELKinematicsGenerator.xml         </config>
   <config alg="genie::DMDISKinematicsGenerator">        DMDISKinematicsGenerator.xml        </config>
   <config alg="genie::GLRESKinematicsGenerator">        GLRESKinematicsGenerator.xml        </config>
   <config alg="genie::HEDISKinematicsGenerator">        HEDISKinematicsGenerator.xml        </config>
   <config alg="genie::IBDHadronicSystemGenerator">      IBDHadronicSystemGenerator.xml      </config>
   <config alg="genie::QELHadronicSystemGenerator">      QELHadronicSystemGenerator.xml      </config>
   <config alg="genie::COHHadronicSystemGenerator">      COHHadronicSystemGenerator.xml      </config>
   <config alg="genie::DFRHadronicSystemGenerator">      DFRHadronicSystemGenerator.xml      </config>
   <config alg="genie::DISHadronicSystemGenerator">      DISHadronicSystemGenerator.xml      </config>
   <config alg="genie::RESHadronicSystemGenerator">      RESHadronicSystemGenerator.xml      </config>
   <config alg="genie::RSPPHadronicSystemGenerator">     RSPPHadronicSystemGenerator.xml     </config>
   <config alg="genie::SKHadronicSystemGenerator">       SKHadronicSystemGenerator.xml       </config>
   <config alg="genie::NuETargetRemnantGenerator">       NuETargetRemnantGenerator.xml       </config>
   <config alg="genie::DMETargetRemnantGenerator">       DMETargetRemnantGenerator.xml       </config>
   <config alg="genie::RSPPResonanceSelector">           RSPPResonanceSelector.xml           </config>
   <config alg="genie::AMNuGammaGenerator">              AMNuGammaGenerator.xml              </config>
   <config alg="genie::MECGenerator">                    MECGenerator.xml                    </config>
   <config alg="genie::GLRESGenerator">                  GLRESGenerator.xml                  </config>
   <config alg="genie::HEDISGenerator">                  HEDISGenerator.xml                  </config>
   <config alg="genie::CEvNSEventGenerator">             CEvNSEventGenerator.xml             </config>
   <config alg="genie::COHDNuEventGenerator">            COHDNuEventGenerator.xml            </config>
   <config alg="genie::QELEventGeneratorSuSA">           QELEventGeneratorSuSA.xml           </config>
   <config alg="genie::NucleonDecayPrimaryVtxGenerator"> NucleonDecayPrimaryVtxGenerator.xml </config>
   <config alg="genie::NNBarOscPrimaryVtxGenerator">     NNBarOscPrimaryVtxGenerator.xml     </config>
   <config alg="genie::SpectralFunction2p2h">        SpectralFunction2p2h.xml        </config>
   <config alg="genie::SRCNuclearRecoil">             SRCNuclearRecoil.xml             </config>
   <config alg="genie::NHLPrimaryVtxGenerator">          NHLPrimaryVtxGenerator.xml          </config>

   <!-- ****** CONFIGURATION FOR LIST-GENERATORS ****** -->
   <config alg="genie::QELInteractionListGenerator">           QELInteractionListGenerator.xml       </config>
   <config alg="genie::RSPPInteractionListGenerator">          RSPPInteractionListGenerator.xml      </config>
   <config alg="genie::RESInteractionListGenerator">           RESInteractionListGenerator.xml       </config>
   <config alg="genie::DISInteractionListGenerator">           DISInteractionListGenerator.xml       </config>
   <config alg="genie::NuEInteractionListGenerator">           NuEInteractionListGenerator.xml       </config>
   <config alg="genie::DMEInteractionListGenerator">           DMEInteractionListGenerator.xml       </config>
   <config alg="genie::COHInteractionListGenerator">           COHInteractionListGenerator.xml       </config>
   <config alg="genie::AMNuGammaInteractionListGenerator">     AMNuGammaInteractionListGenerator.xml </config>
   <config alg="genie::MECInteractionListGenerator">           MECInteractionListGenerator.xml       </config>
   <config alg="genie::GLRESInteractionListGenerator">         GLRESInteractionListGenerator.xml     </config>
   <config alg="genie::DFRInteractionListGenerator">           DFRInteractionListGenerator.xml       </config>
   <config alg="genie::SKInteractionListGenerator">            SKInteractionListGenerator.xml        </config>
   <config alg="genie::DMELInteractionListGenerator">          DMELInteractionListGenerator.xml      </config>
   <config alg="genie::DMDISInteractionListGenerator">         DMDISInteractionListGenerator.xml     </config>
   <config alg="genie::IBDInteractionListGenerator">           IBDInteractionListGenerator.xml       </config>
   <config alg="genie::CEvNSInteractionListGenerator">         CEvNSInteractionListGenerator.xml     </config>
   <config alg="genie::COHDNuInteractionListGenerator">        COHDNuInteractionListGenerator.xml    </config>
   <config alg="genie::HEDISInteractionListGenerator">         HEDISInteractionListGenerator.xml     </config>
   <config alg="genie::DummyInteractionListGenerator">         Default.xml                           </config>
   <config alg="genie::NNBarOscDummyInteractionListGenerator"> Default.xml                           </config>
   <config alg="genie::InteractionListAssembler">              InteractionListAssembler.xml          </config>
   <config alg="genie::EventGeneratorListAssembler">           EventGeneratorListAssembler.xml       </config>

   <!--  ****** CONFIGURATION FOR INTERACTION SELECTORS ****** -->
   <config alg="genie::PhysInteractionSelector">     PhysInteractionSelector.xml     </config>
   <config alg="genie::ToyInteractionSelector">      ToyInteractionSelector.xml      </config>

   <!-- ****** CONFIGURATION FOR FRAGMENTATION FUNCTIONS ****** -->
   <config alg="genie::PetersonFragm">               PetersonFragm.xml               </config>
   <config alg="genie::CollinsSpillerFragm">         CollinsSpillerFragm.xml         </config>

   <!-- ****** CONFIGURATION FOR FRAGMENTATION ALGORITHMS ****** -->
   <config alg="genie::AGKYLowW2019">            AGKYLowW2019.xml            </config>
   <config alg="genie::AGKY2019">                AGKY2019.xml                </config>
   <config alg="genie::Pythia6Hadro2019">        Pythia6Hadro2019.xml        </config>
   <config alg="genie::Pythia8Hadro2019">        Pythia8Hadro2019.xml        </config>
   <config alg="genie::AGCharm2019">             AGCharm2019.xml             </config>
   <config alg="genie::LeptoHadronization">      LeptoHadronization.xml      </config>

   <!-- ****** CONFIGURATION FOR PARTON DENSITY FUNCTION ALGORITHMS ****** -->
   <config alg="genie::GRV98LO">                     GRV98LO.xml                     </config>
   <config alg="genie::LHAPDF6">                     LHAPDF6.xml                     </config>
   <config alg="genie::LHAPDF5">                     LHAPDF5.xml                     </config>
   <config alg="genie::BYPDF">                       BYPDF.xml                       </config>

   <!-- ****** CONFIGURATION FOR PARTICLE DECAY ALGORITHMS****** -->
   <config alg="genie::PythiaDecayer">               PythiaDecayer.xml               </config>
   <config alg="genie::BaryonResonanceDecayer">      BaryonResonanceDecayer.xml      </config>
   <config alg="genie::DarkSectorDecayer">           DarkSectorDecayer.xml           </config>

   <!--  ****** CONFIGURATION FORM FACTOR and STRUCTURE FUNCTION ALGORITHMS ****** -->
   <config alg="genie::DipoleELFormFactorsModel">                DipoleELFormFactorsModel.xml                </config>
   <config alg="genie::BBA03ELFormFactorsModel">                 BBA03ELFormFactorsModel.xml                 </config>
   <config alg="genie::BBA05ELFormFactorsModel">                 BBA05ELFormFactorsModel.xml                 </config>
   <config alg="genie::BBA07ELFormFactorsModel">                 BBA07ELFormFactorsModel.xml                 </config>
   <config alg="genie::DipoleAxialFormFactorModel">              DipoleAxialFormFactorModel.xml              </config>
   <config alg="genie::ZExpAxialFormFactorModel">                ZExpAxialFormFactorModel.xml                </config>
   <config alg="genie::KuzminNaumov2016AxialFormFactorModel">    KuzminNaumov2016AxialFormFactorModel.xml    </config>
   <config alg="genie::LwlynSmithFFCC">                          LwlynSmithFFCC.xml                          </config>
   <config alg="genie::LwlynSmithFFDeltaS">                      LwlynSmithFFDeltaS.xml                      </config>
   <config alg="genie::TransverseEnhancementFFModel">            TransverseEnhancementFFModel.xml            </config>
   <config alg="genie::LwlynSmithFFNC">                          LwlynSmithFFNC.xml                          </config>
   <config alg="genie::QPMDISStrucFunc">                         QPMDISStrucFunc.xml                         </config>
   <config alg="genie::BYStrucFunc">                             BYStrucFunc.xml                             </config>
   <config alg="genie::RSHelicityAmplModelCC">                   RSHelicityAmplModelCC.xml                   </config>
   <config alg="genie::RSHelicityAmplModelNCp">                  RSHelicityAmplModelNCp.xml                  </config>
   <config alg="genie::RSHelicityAmplModelNCn">                  RSHelicityAmplModelNCn.xml                  </config>
   <config alg="genie::RSHelicityAmplModelEMp">                  RSHelicityAmplModelEMp.xml                  </config>
   <config alg="genie::RSHelicityAmplModelEMn">                  RSHelicityAmplModelEMn.xml                  </config>
   <config alg="genie::EngelFormFactor">                         EngelFormFactor.xml                         </config>


   <!--  ****** CONFIGURATION GENERIC CROSS SECTION INTEGRATORS ****** -->
   <config alg="genie::QELXSec">                     QELXSec.xml                     </config>
   <config alg="genie::NewQELXSec">                  NewQELXSec.xml                  </config>
   <config alg="genie::SmithMonizQELCCXSec">         SmithMonizQELCCXSec.xml         </config>
   <config alg="genie::DISXSec">                     DISXSec.xml                     </config>
   <config alg="genie::COHDNuXSec">                  COHDNuXSec.xml                  </config>
   <config alg="genie::COHXSec">                     COHXSec.xml                     </config>
   <config alg="genie::COHXSecAR">                   COHXSecAR.xml                   </config>
   <config alg="genie::CEvNSXSec">                   CEvNSXSec.xml                   </config>
   <config alg="genie::DFRXSec">                     DFRXSec.xml                     </config>
   <config alg="genie::AlamSimoAtharVacasSKXSec">    AlamSimoAtharVacasSKXSec.xml    </config>
   <config alg="genie::IMDXSec">                     IMDXSec.xml                     </config>
   <config alg="genie::RESXSec">                     RESXSec.xml                     </config>
   <config alg="genie::MECXSec">                     MECXSec.xml                     </config>
   <config alg="genie::NuElectronXSec">              NuElectronXSec.xml              </config>
   <config alg="genie::DMElectronXSec">              DMElectronXSec.xml              </config>
   <config alg="genie::DMELXSec">                    DMELXSec.xml                    </config>
   <config alg="genie::DMDISXSec">                   DMDISXSec.xml                   </config>
   <config alg="genie::GLRESXSec">                   GLRESXSec.xml                   </config>
   <config alg="genie::HEDISXSec">                   HEDISXSec.xml                   </config>
   <config alg="genie::BostedChristyEMPXSec">        BostedChristyEMPXSec.xml        </config>

   <!--  ****** CONFIGURATION FOR XSEC ALGORITHMS ****** -->
   <config alg="genie::AhrensNCELPXSec">                    AhrensNCELPXSec.xml                    </config>
   <config alg="genie::AhrensDMELPXSec">                    AhrensDMELPXSec.xml                    </config>
   <config alg="genie::AlvarezRusoCOHPiPXSec">              AlvarezRusoCOHPiPXSec.xml              </config>
   <config alg="genie::BergerSehgalCOHPiPXSec2015">         BergerSehgalCOHPiPXSec2015.xml         </config>
   <config alg="genie::BergerSehgalFMCOHPiPXSec2015">       BergerSehgalFMCOHPiPXSec2015.xml       </config>
   <config alg="genie::BertuzzoDNuCOHPXSec">                BertuzzoDNuCOHPXSec.xml                </config>
   <config alg="genie::LwlynSmithQELCCPXSec">               LwlynSmithQELCCPXSec.xml               </config>
   <config alg="genie::NievesQELCCPXSec">                   NievesQELCCPXSec.xml                   </config>
   <config alg="genie::SuSAv2QELPXSec">                     SuSAv2QELPXSec.xml                     </config>
   <config alg="genie::SmithMonizQELCCPXSec">               SmithMonizQELCCPXSec.xml               </config>
   <config alg="genie::QPMDMDISPXSec">                      QPMDMDISPXSec.xml                      </config>
   <config alg="genie::QPMDISPXSec">                        QPMDISPXSec.xml                        </config>
   <config alg="genie::KNOTunedQPMDISPXSec">                KNOTunedQPMDISPXSec.xml                </config>
   <config alg="genie::AivazisCharmPXSecLO">                AivazisCharmPXSecLO.xml                </config>
   <config alg="genie::SlowRsclCharmDISPXSecLO">            SlowRsclCharmDISPXSecLO.xml            </config>
   <config alg="genie::KovalenkoQELCharmPXSec">             KovalenkoQELCharmPXSec.xml             </config>
   <config alg="genie::PaisQELLambdaPXSec">                 PaisQELLambdaPXSec.xml                 </config>
   <config alg="genie::AlamSimoAtharVacasSKPXSec2014">      AlamSimoAtharVacasSKPXSec2014.xml      </config>
   <config alg="genie::P33PaschosLalakulichPXSec">          P33PaschosLalakulichPXSec.xml          </config>
   <config alg="genie::BardinIMDRadCorPXSec">               BardinIMDRadCorPXSec.xml               </config>
   <config alg="genie::IMDAnnihilationPXSec">               IMDAnnihilationPXSec.xml               </config>
   <config alg="genie::IBDXSecMap">                         IBDXSecMap.xml                         </config>
   <config alg="genie::StrumiaVissaniIBDPXSec">             StrumiaVissaniIBDPXSec.xml             </config>
   <config alg="genie::KLVOxygenIBDPXSec">                  KLVOxygenIBDPXSec.xml                  </config>
   <config alg="genie::PattonCEvNSPXSec">                   PattonCEvNSPXSec.xml                   </config>
   <config alg="genie::NuElectronPXSec">                    NuElectronPXSec.xml                    </config>
   <config alg="genie::DMElectronPXSec">                    DMElectronPXSec.xml                    </config>
   <config alg="genie::GLRESPXSec">                         GLRESPXSec.xml                         </config>
   <config alg="genie::BergerSehgalRESPXSec2014">           BergerSehgalRESPXSec2014.xml           </config>
   <config alg="genie::KuzminLyubushkinNaumovRESPXSec2014"> KuzminLyubushkinNaumovRESPXSec2014.xml </config>
   <config alg="genie::ReinDFRPXSec">                       ReinDFRPXSec.xml                       </config>
   <config alg="genie::ReinSehgalCOHPiPXSec">               ReinSehgalCOHPiPXSec.xml               </config>
   <config alg="genie::ReinSehgalRESPXSec">                 ReinSehgalRESPXSec.xml                 </config>
   <config alg="genie::ReinSehgalSPPPXSec">                 ReinSehgalSPPPXSec.xml                 </config>
   <config alg="genie::ReinSehgalRESXSec">                  ReinSehgalRESXSec.xml                  </config>
   <config alg="genie::ReinSehgalSPPXSec">                  ReinSehgalSPPXSec.xml                  </config>
   <config alg="genie::H3AMNuGammaPXSec">                   H3AMNuGammaPXSec.xml                   </config>
   <config alg="genie::EmpiricalMECPXSec2015">              EmpiricalMECPXSec2015.xml              </config>
   <config alg="genie::NievesSimoVacasMECPXSec2016">        NievesSimoVacasMECPXSec2016.xml        </config>
   <config alg="genie::SuSAv2MECPXSec">                     SuSAv2MECPXSec.xml                     </config>
   <config alg="genie::RosenbluthPXSec">                    RosenbluthPXSec.xml                    </config>
   <config alg="genie::DummyPXSec">                         Default.xml                            </config>
   <config alg="genie::NNBarOscDummyPXSec">                 Default.xml                            </config>
   <config alg="genie::ReinSehgalRESXSecFast">              ReinSehgalRESXSecFast.xml              </config>
   <config alg="genie::BertuzzoDNuCOHPXSec">                BertuzzoDNuCOHPXSec.xml                </config>
   <config alg="genie::HybridXSecAlgorithm">                HybridXSecAlgorithm.xml                </config>
   <config alg="genie::HEDISPXSec">                         HEDISPXSec.xml                         </config>
<<<<<<< HEAD
   <config alg="genie::XSecScaleMap">                       XSecScaleMap.xml                       </config>
   <config alg="genie::MECScaleVsW">                        MECScaleVsW.xml                        </config>
=======
   <config alg="genie::XSecLinearCombinations">             XSecLinearCombinations.xml             </config>
   <config alg="genie::QvalueShifter">                      QvalueShifter.xml                      </config>
>>>>>>> c53571a4

   <!--  ****** CONFIGURATION FOR NUCLEAR ENV. ALGORITHMS ****** -->
   <config alg="genie::NuclearModelMap">             NuclearModelMap.xml             </config>
   <config alg="genie::FGMBodekRitchie">             FGMBodekRitchie.xml             </config>
   <config alg="genie::LocalFGM">                    LocalFGM.xml                    </config>
   <config alg="genie::EffectiveSF">                 EffectiveSF.xml                 </config>
   <config alg="genie::SpectralFunc1d">              SpectralFunc1d.xml              </config>
   <config alg="genie::SpectralFunc">                SpectralFunc.xml                </config>
   <config alg="genie::SmithMonizUtils">             SmithMonizUtils.xml             </config>

   <!-- ****** CONFIGURATION FOR MODELS IN MUELOSS UTILITY PACKAGE ****** -->
   <config alg="genie::mueloss::BetheBlochModel">         BetheBlochModel.xml        </config>
   <config alg="genie::mueloss::BezrukovBugaevModel">     BezrukovBugaevModel.xml    </config>
   <config alg="genie::mueloss::KokoulinPetrukhinModel">  KokoulinPetrukhinModel.xml </config>
   <config alg="genie::mueloss::PetrukhinShestakovModel"> PetrukhinShestakovModel.xml</config>
   
   <!-- ****** CONFIGURATION FOR MODELS IN VLE PACKAGE ****** -->
   <config alg="genie::IBDHadronicSystemGenerator">     IBDHadronicSystemGenerator.xml   </config>
   <config alg="genie::IBDKinematicsGenerator">         IBDKinematicsGenerator.xml       </config>
   <config alg="genie::IBDPrimaryLeptonGenerator">      IBDPrimaryLeptonGenerator.xml    </config>
   <config alg="genie::IBDXSecMap">                     IBDXSecMap.xml                   </config>
   <config alg="genie::IBDInteractionListGenerator">    IBDInteractionListGenerator.xml  </config>
   <config alg="genie::StrumiaVissaniIBDPXSec">         StrumiaVissaniIBDPXSec.xml       </config>
   <config alg="genie::KLVOxygenIBDPXSec">              KLVOxygenIBDPXSec.xml            </config>

   <!-- ****** CONFIGURATION FOR HADRON TENSOR MODELS ****** -->
   <config alg="genie::NievesMECHadronTensorModel">     NievesMECHadronTensorModel.xml   </config>
   <config alg="genie::SuSAv2QELHadronTensorModel">     SuSAv2QELHadronTensorModel.xml   </config>
   <config alg="genie::SuSAv2MECHadronTensorModel">     SuSAv2MECHadronTensorModel.xml   </config>

   <!-- ****** CONFIGURATION FOR REWEIGHT ALGORITHMS ****** -->
   <config alg="genie::rew::GSystUncertaintyTable">     GSystUncertaintyTable.xml        </config>

 <!-- ****** EvtLib / EventLibraryInterface ****** -->
   <config alg="genie::evtlib::EventLibraryInterface">          EventLibraryInterface.xml          </config>
   <config alg="genie::evtlib::EvtLibInteractionListGenerator"> EvtLibInteractionListGenerator.xml </config>
   <config alg="genie::evtlib::EvtLibPXSec">                    EvtLibPXSec.xml                    </config>
</genie_config><|MERGE_RESOLUTION|>--- conflicted
+++ resolved
@@ -211,13 +211,10 @@
    <config alg="genie::BertuzzoDNuCOHPXSec">                BertuzzoDNuCOHPXSec.xml                </config>
    <config alg="genie::HybridXSecAlgorithm">                HybridXSecAlgorithm.xml                </config>
    <config alg="genie::HEDISPXSec">                         HEDISPXSec.xml                         </config>
-<<<<<<< HEAD
    <config alg="genie::XSecScaleMap">                       XSecScaleMap.xml                       </config>
    <config alg="genie::MECScaleVsW">                        MECScaleVsW.xml                        </config>
-=======
    <config alg="genie::XSecLinearCombinations">             XSecLinearCombinations.xml             </config>
    <config alg="genie::QvalueShifter">                      QvalueShifter.xml                      </config>
->>>>>>> c53571a4
 
    <!--  ****** CONFIGURATION FOR NUCLEAR ENV. ALGORITHMS ****** -->
    <config alg="genie::NuclearModelMap">             NuclearModelMap.xml             </config>
