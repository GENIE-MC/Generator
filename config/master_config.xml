--- conflicted
+++ resolved
@@ -70,15 +70,11 @@
    <config alg="genie::NNBarOscPrimaryVtxGenerator">     NNBarOscPrimaryVtxGenerator.xml     </config>
    <config alg="genie::SpectralFunction2p2h">            SpectralFunction2p2h.xml            </config>
    <config alg="genie::SRCNuclearRecoil">                SRCNuclearRecoil.xml                </config>
-<<<<<<< HEAD
-   <config alg="genie::NHLPrimaryVtxGenerator">          NHLPrimaryVtxGenerator.xml          </config>
-   <config alg="genie::MKSPPEventGenerator">             MKSPPEventGenerator.xml              </config>
-=======
+   <config alg="genie::MKSPPEventGenerator">             MKSPPEventGenerator.xml             </config>
    <config alg="genie::hnl::BRCalculator">               BeamHNLGenerator.xml                </config>
    <config alg="genie::hnl::FluxCreator">                BeamHNLGenerator.xml                </config>
    <config alg="genie::hnl::Decayer">                    BeamHNLGenerator.xml                </config>
    <config alg="genie::hnl::VertexGenerator">            BeamHNLGenerator.xml                </config>
->>>>>>> 2735d710
 
    <!-- ****** CONFIGURATION FOR LIST-GENERATORS ****** -->
    <config alg="genie::QELInteractionListGenerator">           QELInteractionListGenerator.xml       </config>
