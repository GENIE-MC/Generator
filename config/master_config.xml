--- conflicted
+++ resolved
@@ -136,12 +136,10 @@
    <config alg="genie::GalsterELFormFactorsModel">               GalsterELFormFactorsModel.xml               </config>
    <config alg="genie::DipoleAxialFormFactorModel">              DipoleAxialFormFactorModel.xml              </config>
    <config alg="genie::ZExpAxialFormFactorModel">                ZExpAxialFormFactorModel.xml                </config>
-<<<<<<< HEAD
    <config alg="genie::ZExpELFormFactorModel">                      ZExpELFormFactorModel.xml                </config>
    <config alg="genie::KuzminNaumov2016AxialFormFactorModel">    KuzminNaumov2016AxialFormFactorModel.xml    </config>
-=======
+
    <config alg="genie::MArunAxialFormFactorModel">               MArunAxialFormFactorModel.xml               </config>
->>>>>>> d43b421d
    <config alg="genie::LwlynSmithFFCC">                          LwlynSmithFFCC.xml                          </config>
    <config alg="genie::MKFFEM">                                  MKFFEM.xml                                  </config>
    <config alg="genie::MKFFCC">                                  MKFFCC.xml                                  </config>
