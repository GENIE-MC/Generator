<?xml version="1.0" encoding="ISO-8859-1"?>

<!--
***************************************************************************************************
This file defines parameters sets for parameters which are common between algorithms and therefore
has to be the same for those parameters to be meaningful.
This is file is read from the AlgConfigPool and the parameters set are expected to be used by the
algorithms to configure these common parameters.

Author:
Costas Andreopoulos <costas.andreopoulos \at stfc.ac.uk>
STFC, Rutherford Appleton Laboratory

and
Marco Roda <marco.roda \at liverpool.ac.uk>
University of Liverpool
***************************************************************************************************
-->



<common_Param_list>


  <param_set name="Tunable">
    <!-- Reserved register for tuning -->

    <!-- <param type="double" name="DIS-XSecScale">    1.032 </param> -->
    <!-- <param type="double" name="MEC-CC-XSecScale"> 1.000 </param> -->


  </param_set>


  <param_set name="WeakInt">
    <param type="double" name="WeinbergAngle"> 0.501716712132 </param> <!-- 0.501568 -->

  </param_set>

  <param_set name="StrongInt">
    <param type="double" name="SU3-D"> 0.804 </param>
    <param type="double" name="SU3-F"> 0.463 </param>

  </param_set>


  <param_set name="CKM">
    <!-- ~~~~~~~~~~~~~~~~~~~~~~~~~~~~~~~~~~~~~~~~~~~~~~~~~~~~~~~~~~~~~~~~~~~~~~~~~~
	 CKM quark mixing parameters
	 Chinese Physics C Vol.40, No. 10 (2016) 100001
	 Review of Particle Physics
    -->
    <param type="double" name="CKM-Vud">  0.97417  </param>
    <param type="double" name="CKM-Vus">  0.2248   </param>
    <param type="double" name="CKM-Vcd">  0.220    </param>  <!-- 0.2239 -->
    <param type="double" name="CKM-Vcs">  0.995    </param>

    <param type="double" name="CabibboAngle">  0.227780466682 </param> <!-- 0.226893 -->

  </param_set>

  <param_set name="NUCL">

    <!-- ~~~~~~~~~~~~~~~~~~~~~~~~~~~~~~~~~~~~~~~~~~~~~~~~~~~~~~~~~~~~~~~~~~~~~~~~~
	 NUCL-Ro (in fm) is a scale parameter driving the effective nuclear sizes (Ro in R=Ro*A^1/3)
    -->
    <param type="double" name="NUCL-R0"> 1.4 </param>
    <param type="double" name="NUCL-NR"> 3.0 </param>

  </param_set>

  <param_set name="Masses">
    <param type="double" name="Charm-Mass"> 1.430  </param> <!-- GeV -->
  </param_set>


  <param_set name="NonResBackground">
    <!--
	~~~~~~~~~~~~~~~~~~~~~~~~~~~~~~~~~~~~~~~~~~~~~~~~~~~~~~~~~~~~~~~~~~~~~~~~~~~~~~~~~~~~~~~~~~~~~~~~~
	RES/DIS joining scheme
	At this point there is a single scheme, the one originally developed in neugen3.
	For W >  Wcut : RES -> 0,   +  DIS                -> full
	For W <= Wcut : RES -> full + `DIS' (non-RES bkg) -> modified by DIS-HMultWgt-* params
	-
	- ...

    -->
    <param type="bool"   name="UseDRJoinScheme"> true </param>
    <param type="double" name="Wcut">            1.7  </param>

    <!--
	~~~~~~~~~~~~~~~~~~~~~~~~~~~~~~~~~~~~~~~~~~~~~~~~~~~~~~~~~~~~~~~~~~~~~~~~~~~~~~~~~~~~~~~~~~~~~~~~~
	NEUGEN parameters applied to DIS hadronic multiplicity distributions
	to avoid 2-ble counting with RES
    -->
    <param type="double" name="DIS-HMultWgt-vp-CC-m2">  0.100  </param>
    <param type="double" name="DIS-HMultWgt-vp-CC-m3">  1.000  </param>
    <param type="double" name="DIS-HMultWgt-vp-NC-m2">  0.100  </param>
    <param type="double" name="DIS-HMultWgt-vp-NC-m3">  1.000  </param>
    <param type="double" name="DIS-HMultWgt-vn-CC-m2">  0.300  </param>
    <param type="double" name="DIS-HMultWgt-vn-CC-m3">  1.000  </param>
    <param type="double" name="DIS-HMultWgt-vn-NC-m2">  0.300  </param>
    <param type="double" name="DIS-HMultWgt-vn-NC-m3">  1.000  </param>
    <param type="double" name="DIS-HMultWgt-vbp-CC-m2"> 0.300  </param>
    <param type="double" name="DIS-HMultWgt-vbp-CC-m3"> 1.000  </param>
    <param type="double" name="DIS-HMultWgt-vbp-NC-m2"> 0.300  </param>
    <param type="double" name="DIS-HMultWgt-vbp-NC-m3"> 1.000  </param>
    <param type="double" name="DIS-HMultWgt-vbn-CC-m2"> 0.100  </param>
    <param type="double" name="DIS-HMultWgt-vbn-CC-m3"> 1.000  </param>
    <param type="double" name="DIS-HMultWgt-vbn-NC-m2"> 0.100  </param>
    <param type="double" name="DIS-HMultWgt-vbn-NC-m3"> 1.000  </param>

  </param_set>


  <param_set name="FermiGas">
    <!--
	~~~~~~~~~~~~~~~~~~~~~~~~~~~~~~~~~~~~~~~~~~~~~~~~~~~~~~~~~~~~~~~~~~~~~~~~~~~~~~~~~~~~~~~~~~~~~~~~~
	Parameters related with GENIE's Fermi Gas (RFG) model implementation
	- RFG-Momentum-CutOff is a momentum cut-off for the NN correlation tail
	- RFG-NucRemovalE@Pdg=10LZZZAAAI is the removal energy for the nucleus with the specified pdg
	code. If none is used then the average binding energy will be computed from Wapstra's semi-
	empirical formula.
	Currently, if you explicitly specify a binding energy for a nucleus then the same value will
	be used for all isotopes.
    -->
    <param type="double" name="RFG-MomentumCutOff">              0.5000 </param>
    <param type="double" name="RFG-NucRemovalE@Pdg=1000030060">  0.0170 </param> <!-- Li6    -->
    <param type="double" name="RFG-NucRemovalE@Pdg=1000060120">  0.0250 </param> <!-- C12    -->
    <param type="double" name="RFG-NucRemovalE@Pdg=1000080160">  0.0270 </param> <!-- O16    -->
    <param type="double" name="RFG-NucRemovalE@Pdg=1000120240">  0.0320 </param> <!-- Mg24   -->
    <param type="double" name="RFG-NucRemovalE@Pdg=1000180400">  0.0295 </param> <!-- Ar40   -->
    <param type="double" name="RFG-NucRemovalE@Pdg=1000200400">  0.0280 </param> <!-- Ca40   -->
    <param type="double" name="RFG-NucRemovalE@Pdg=1000220480">  0.0300 </param> <!-- Ti48  -->
    <param type="double" name="RFG-NucRemovalE@Pdg=1000260560">  0.0360 </param> <!-- Fe56   -->
    <param type="double" name="RFG-NucRemovalE@Pdg=1000280580">  0.0360 </param> <!-- Ni58   -->
    <param type="double" name="RFG-NucRemovalE@Pdg=1000822080">  0.0440 </param> <!-- Pb208  -->
    <param type="bool"   name="RFG-UseParametrization">          false  </param>

    <!--
	~~~~~~~~~~~~~~~~~~~~~~~~~~~~~~~~~~~~~~~~~~~~~~~~~~~~~~~~~~~~~~~~~~~~~~~~~~~~~~~~~~~~~~~~~~~~~~~~~
	Table of Fermi momentum (kF) constants for various nuclei
	The tables can be found in $GENIE/config/FermiMomentumTables.xml
    -->
    <param type="string" name="FermiMomentumTable"> Default </param>

  </param_set>


  <!--
      ~~~~~~~~~~~~~~~~~~~~~~~~~~~~~~~~~~~~~~~~~~~~~~~~~~~~~~~~~~~~~~~~~~~~~~~~~~~~~~~~
      INTRANUKE-specific parameters:
      - Mode options are: hA, hN
      - NucRemovalE is the binding E to subtract from cascade nucleons (in GeV)
      - typical values for pion, nucleon DelR are 0.5, 0.7 (hA) and 0.2, 0.2 (hN)

Probably these should all be moved in the local configurations
  -->

  <param_set name="INUKE">
    <param type="double" name="INUKE-NucRemovalE">       0.00  </param>
    <param type="double" name="INUKE-HadStep">           0.05  </param>
    <param type="double" name="INUKE-NucAbsFac">         1.0   </param>
    <param type="double" name="INUKE-NucQEFac">          1.0   </param>
    <param type="double" name="INUKE-NucCEXFac">         1.0   </param>
    <param type="double" name="INUKE-Energy_Pre_Eq">     0.041 </param>
    <param type="double" name="INUKE-FermiFac">          1.0   </param>
    <param type="double" name="INUKE-FermiMomentum">     0.250 </param>
    <param type="bool"   name="INUKE-DoFermi">           true  </param>
    <param type="bool"   name="INUKE-DoCompoundNucleus"> true  </param>
    <param type="bool"   name="INUKE-XsecNNCorr">        true  </param>
  </param_set>

  <param_set name="HAINUKE">
    <param type="double" name="HAINUKE-DelRPion">        0.5   </param>
    <param type="double" name="HAINUKE-DelRNucleon">     0.7   </param>
  </param_set>

  <param_set name="HNINUKE">
    <param type="double" name="HNINUKE-DelRPion">        0.0   </param>
    <param type="double" name="HNINUKE-DelRNucleon">     0.0   </param>
    <param type="bool"   name="HNINUKE-UseOset">         true  </param>
  </param_set>

  <param_set name="Coherent">

    <param type="double" name="COH-Ro"> 1.000 </param>

    <!--
	~~~~~~~~~~~~~~~~~~~~~~~~~~~~~~~~~~~~~~~~~~~~~~~~~~~~~~~~~~~~~~~~~~~~~~~~~~~~~~~~~~~~~~~~~~~~~~~
	Minimum and maximum considered Q^2 for Berger-Sehgal coherent reactions when estimating
	the max cross section.
	Units in GeV^2.
    -->
    <param type="double" name="COH-Q2-min"> 0.000 </param>
    <param type="double" name="COH-Q2-max"> 1.000 </param>

    <!--
	~~~~~~~~~~~~~~~~~~~~~~~~~~~~~~~~~~~~~~~~~~~~~~~~~~~~~~~~~~~~~~~~~~~~~~~~~~~~~~~~~~~~~~~~~~~~~~
	Maximum considered t for Berger-Sehgal coherent reactions when estimating the
	max cross section.
	Units in GeV^2.
    -->
    <param type="double" name="COH-t-max"> 0.250 </param>

  </param_set>


  <param_set name="Diffractive">

    <!--
	~~~~~~~~~~~~~~~~~~~~~~~~~~~~~~~~~~~~~~~~~~~~~~~~~~~~~~~~~~~~~~~~~~~~~~~~~~~~~~~~~~~~~~~~~~~~~~~~~
	Slope parameter beta for diffractive scattering (GeV^-2) (b ~ 0.333 * nucleon_size^2)
    -->
    <param type="double" name="DFR-Beta"> 7.0 </param>

    <!--
	~~~~~~~~~~~~~~~~~~~~~~~~~~~~~~~~~~~~~~~~~~~~~~~~~~~~~~~~~~~~~~~~~~~~~~~~~~~~~~~~~~~~~~~~~~~~~~~~~
	Maximum considered t for diffractive scattering reactions when estimating the max cross section.
	Units in GeV^2.

This value is read in KpHase space!!! It's mental, but we have to be careful before removing this
Or changing the name of this parameter set
    -->
    <param type="double" name="DFR-t-max"> 0.35 </param>

  </param_set>

  <param_set name="QuasiElastic">
    <!--
	~~~~~~~~~~~~~~~~~~~~~~~~~~~~~~~~~~~~~~~~~~~~~~~~~~~~~~~~~~~~~~~~~~~~~~~~~~~~~~~~~~~~~~~~~~~~~
	Value of axial form factor at Q2=0
    -->
    <param type="double" name="QEL-FA0"> -1.2670 </param>

    <!--
	~~~~~~~~~~~~~~~~~~~~~~~~~~~~~~~~~~~~~~~~~~~~~~~~~~~~~~~~~~~~~~~~~~~~~~~~~~~~~~~~~~~~~~~~~~~~~
	Axial and vector masses for quasi-elastic scattering
    -->
    <param type="double" name="QEL-Ma"> 0.990 </param>
    <param type="double" name="QEL-Mv"> 0.840 </param>

  </param_set>

  <param_set name="MagnMoments">
    <!--
	~~~~~~~~~~~~~~~~~~~~~~~~~~~~~~~~~~~~~~~~~~~~~~~~~~~~~~~~~~~~~~~~~~~~~~~~~~~~~~~~~~~~~~~~~~~~~~~~~
	Proton and neutron anomalous magnetic moments
<<<<<<< HEAD
   -->
   <param type="double" name="AnomMagnMoment-P">    2.7928473446 </param> 
   <param type="double" name="AnomMagnMoment-N">   -1.9130427    </param>
=======
    -->
    <param type="double" name="AnomMagnMoment-P">   2.7930     </param> <!-- 2.7928473 -->
    <param type="double" name="AnomMagnMoment-N">  -1.913042   </param>
>>>>>>> a6cbc447

  </param_set>

  <param_set name="MultiNucleons">
    <!--  Q3 max for 2p2h model    -->
    <param type="double" name="NSV-Q3Max"> 1.2 </param>
  </param_set>

  <param_set name="ElasticFF">
    <!--
	~~~~~~~~~~~~~~~~~~~~~~~~~~~~~~~~~~~~~~~~~~~~~~~~~~~~~~~~~~~~~~~~~~~~~~~~~~~~~~~~~~~~~~~~~~~~~~~~~
	Elastic form factors used for QEL CC cross section calculation.
	Options are:
	- genie::DipoleELFormFactorsModel
	- genie::BBA03ELFormFactorsModel, H.Budd, NuINT-02 proceedings
	- genie::BBA05ELFormFactorsModel, R.Bradford, A.Bodek, H.Budd and J.Arrington, hep-ex/0602017
	- genie::BBA07ELFormFactorsModel, R.Bradford, A.Bodek, H.Budd and S.Avvakumov, Euro.Phys.J.C53 (2008);[arXiv:0708.1946 [hep-ex]]
<<<<<<< HEAD
	- genie::GalsterELFormFactorsModel, S.Galster et al., Nuclear Physics B32 (1971) 221-237
   -->
   <param type="alg" name="ElasticFormFactorsModel"> genie::BBA07ELFormFactorsModel/Default </param>
=======
    -->
    <param type="alg" name="ElasticFormFactorsModel"> genie::BBA07ELFormFactorsModel/Default </param>
>>>>>>> a6cbc447

    <!-- Option for turning on Transverse Enhancement by Elastic Form Factor adjustment.
	 See http://arxiv.org/abs/1405.0583 and http://arxiv.org/abs/1106.0340
    -->
    <param type="bool" name="UseElFFTransverseEnhancement">  false                              </param>
    <param type="alg" name="TransverseEnhancement"> genie::TransverseEnhancementFFModel/Default </param>

  </param_set>

  <param_set name="Resonances">
    <!--
	~~~~~~~~~~~~~~~~~~~~~~~~~~~~~~~~~~~~~~~~~~~~~~~~~~~~~~~~~~~~~~~~~~~~~~~~~~~~~~~~~~~~~~~~~~~~~~~~~
	Default list of baryon resonances included in cross section models and generation threads
    -->
    <param type="string" name="ResonanceNameList">
      P33(1232),S11(1535),D13(1520),S11(1650),D13(1700),D15(1675),
      S31(1620),D33(1700),P11(1440),P33(1600),P13(1720),F15(1680),
      P31(1910),P33(1920),F35(1905),F37(1950),P11(1710)
    </param>

  </param_set>

  <param_set name="Lepton">
    <param type="bool" name="ApplyCoulombCorrection"> false </param>

  </param_set>


  <param_set name="BoostedDarkMatter">
    <!--
        ~~~~~~~~~~~~~~~~~~~~~~~~~~~~~~~~~~~~~~~~~~~~~~~~~~~~~~~~~~~~~~~~~~~~~~~~~~~~~~~~~~~~~~~~~~~~~~~~~
        Set the coupling of dark matter to nucleons
    -->
    <param type="double" name="ZpCoupling"> 0.1 </param>
    <param type="double" name="DarkLeftCharge"> 1.0 </param>
    <param type="double" name="DarkRightCharge"> 1.0 </param>
    <param type="double" name="DarkScalarCharge"> 1.0 </param> 
    <param type="double" name="UpLeftCharge"> 1.0 </param>
    <param type="double" name="UpRightCharge"> 1.0 </param>
    <param type="double" name="DownLeftCharge"> 1.0 </param>
    <param type="double" name="DownRightCharge"> 1.0 </param>
    <param type="double" name="StrangeLeftCharge"> 1.0 </param>
    <param type="double" name="StrangeRightCharge"> 1.0 </param>
    <param type="double" name="CharmLeftCharge"> 1.0 </param>
    <param type="double" name="CharmRightCharge"> 1.0 </param>
    <param type="double" name="ElectronLeftCharge"> 1.0 </param>
    <param type="double" name="ElectronRightCharge"> 1.0 </param>
    <param type="double" name="DMEL-Mp"> 1.441 </param>
    <param type="double" name="DMEL-Mpi"> 0.1349766 </param>
    <param type="double" name="DMEL-Meta"> 0.547862 </param>
    <param type="double" name="AxialVectorSpin-u"> 0.827 </param>
    <param type="double" name="AxialVectorSpin-d"> -0.38 </param>
    <param type="double" name="AxialVectorSpin-s"> -0.0427 </param>
  </param_set>


  <param_set name="KNO2Pythia">
    <!--
	
	~~~~~~~~~~~~~~~~~~~~~~~~~~~~~~~~~~~~~~~~~~~~~~~~~~~~~~~~~~~~~~~~~~~~~~~~~~~~~~~~~~~~~~~~~~~~~~~~~
	Invariant mass window for the transition from KNO model to PYTHIA
    -->

    <param type="double" name="KNO2PYTHIA-Wmin">  2.30 </param>
    <param type="double" name="KNO2PYTHIA-Wmax">  3.00 </param>
  </param_set>



  <param_set name="Validation">
    <!--
	~~~~~~~~~~~~~~~~~~~~~~~~~~~~~~~~~~~~~~~~~~~~~~~~~~~~~~~~~~~~~~~~~~~~~~~~~~~~~~~~~~~~~~~~~~~~~~~~~
	GENIE validity range
    -->
    <param type="double" name="GVLD-Emin">    0.010  </param>
    <param type="double" name="GVLD-Emax"> 1000.000  </param>

  </param_set>

</common_Param_list><|MERGE_RESOLUTION|>--- conflicted
+++ resolved
@@ -246,15 +246,10 @@
     <!--
 	~~~~~~~~~~~~~~~~~~~~~~~~~~~~~~~~~~~~~~~~~~~~~~~~~~~~~~~~~~~~~~~~~~~~~~~~~~~~~~~~~~~~~~~~~~~~~~~~~
 	Proton and neutron anomalous magnetic moments
-<<<<<<< HEAD
    -->
    <param type="double" name="AnomMagnMoment-P">    2.7928473446 </param> 
    <param type="double" name="AnomMagnMoment-N">   -1.9130427    </param>
-=======
-    -->
-    <param type="double" name="AnomMagnMoment-P">   2.7930     </param> <!-- 2.7928473 -->
-    <param type="double" name="AnomMagnMoment-N">  -1.913042   </param>
->>>>>>> a6cbc447
+
 
   </param_set>
 
@@ -272,14 +267,10 @@
 	- genie::BBA03ELFormFactorsModel, H.Budd, NuINT-02 proceedings
 	- genie::BBA05ELFormFactorsModel, R.Bradford, A.Bodek, H.Budd and J.Arrington, hep-ex/0602017
 	- genie::BBA07ELFormFactorsModel, R.Bradford, A.Bodek, H.Budd and S.Avvakumov, Euro.Phys.J.C53 (2008);[arXiv:0708.1946 [hep-ex]]
-<<<<<<< HEAD
 	- genie::GalsterELFormFactorsModel, S.Galster et al., Nuclear Physics B32 (1971) 221-237
    -->
    <param type="alg" name="ElasticFormFactorsModel"> genie::BBA07ELFormFactorsModel/Default </param>
-=======
-    -->
-    <param type="alg" name="ElasticFormFactorsModel"> genie::BBA07ELFormFactorsModel/Default </param>
->>>>>>> a6cbc447
+
 
     <!-- Option for turning on Transverse Enhancement by Elastic Form Factor adjustment.
 	 See http://arxiv.org/abs/1405.0583 and http://arxiv.org/abs/1106.0340
